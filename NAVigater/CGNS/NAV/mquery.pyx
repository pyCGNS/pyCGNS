--- conflicted
+++ resolved
@@ -16,22 +16,6 @@
 import CGNS.PAT.cgnsutils as CGU
 import CGNS.PAT.cgnskeywords as CGK
 
-<<<<<<< HEAD
-BLANKQUERY=[
-    {'name':' ','clauses':[
-        (' '*8,' '*16,' '*16,' '),
-        (' ',' ',' ',' '),
-        (' ',' ',' ',' '),
-        (' ',' ',' ',' '),
-        (' ',' ',' ',' '),
-        (' ',' ',' ',' '),
-        (' ',' ',' ',' '),
-        (' ',' ',' ',' '),
-        (' ',' ',' ',' '),
-        (' ',' ',' ',' '),
-        ]},
-]
-=======
 BLANKQUERYKEY=' '
 BLANKQUERY=[[ BLANKQUERYKEY, # name
              [   # clause
@@ -46,7 +30,6 @@
                  (' ',' ',' ',' '),
                  (' ',' ',' ',' '),
                  ]]]
->>>>>>> d829864b
 # -----------------------------------------------------------------
 def sameVal(n,v):
     if (n is None):
@@ -133,11 +116,6 @@
     def __str__(self):
         s="['%s',["%self.name
         for c in self.clause:
-<<<<<<< HEAD
-            c0=OCST.Q_ENUMSTRINGS[c[0]]
-            c1=OCST.Q_ENUMSTRINGS[c[1]]
-            c2=OCST.Q_ENUMSTRINGS[c[2]]
-=======
             if (c[0]==OCST.Q_OR):       c0="CGO.Q_OR"
             if (c[0]==OCST.Q_AND):      c0="CGO.Q_AND"
             if (c[0]==OCST.Q_ORNOT):    c0="CGO.Q_ORNOT"
@@ -150,7 +128,6 @@
             if (c[2]==OCST.Q_NAME):     c2="CGO.Q_NAME"
             if (c[2]==OCST.Q_VALUE):    c2="CGO.Q_VALUE"
             if (c[2]==OCST.Q_SCRIPT):   c2="CGO.Q_SCRIPT"
->>>>>>> d829864b
             s+='(%s,%s,%s,"""%s"""),'%(c0,c1,c2,c[3])
         s+="]]"
         return s
@@ -212,25 +189,14 @@
 class Q7QueryTableModel(QAbstractTableModel):  
     def __init__(self,parent):
         QAbstractTableModel.__init__(self,parent)
-<<<<<<< HEAD
-    def setup(self,parent):
-        self._queries={}
-        self._userQueries=[]
-=======
         self._allQueries={}
->>>>>>> d829864b
         self._cols=4
         self._parent=parent
         self._previousRows=0
         self._currentQuery=None
         self.loadUserQueries()
         self.fillQueries()
-<<<<<<< HEAD
-        self.defaultQueriesList=self._queries.keys()
-        self.setCurrentQuery(self.defaultQueriesList[0]) 
-=======
         self.setCurrentQuery(self.queriesNamesList()[0]) 
->>>>>>> d829864b
     def getCurrentQuery(self):
         return self._currentQuery
     def setCurrentQuery(self,name):
@@ -282,19 +248,12 @@
             self._allQueries[self._currentQuery].clauseChange(r,c,value)
         return value
     def fillQueries(self):
-<<<<<<< HEAD
-        allqueries=self._userQueries+OCTXT._UsualQueries+BLANKQUERY
-        for qe in allqueries:
-            q=Q7QueryEntry(qe['name'])
-            for c in qe['clauses']:
-=======
         allqueriestext=self._userQueriesText+OCTXT._UsualQueriesText+BLANKQUERY
         self._defaultQueriesNames=[n[0] for n in OCTXT._UsualQueriesText]
         self._defaultQueriesNames+=[BLANKQUERYKEY]
         for qe in allqueriestext:
             q=Q7QueryEntry(qe[0])
             for c in qe[1]:
->>>>>>> d829864b
                 q.addClause(*c)
             self._allQueries[qe[0]]=q
     def getQuery(self,name):
