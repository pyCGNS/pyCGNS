--- conflicted
+++ resolved
@@ -36,15 +36,9 @@
                         SIGNAL("currentIndexChanged(int)"),
                         self.changeCurrentQuery)
         self.resizeAll()
-<<<<<<< HEAD
-        self.showQuery(self.querytablemodel.currentQuery)
-    def queriessave(self):
-        self._control.setQueries()
-=======
         self.showQuery(self.querytablemodel.getCurrentQuery())
     def queriessave(self):
         self.querytablemodel.saveUserQueries()
->>>>>>> d829864b
     def changeCurrentQuery(self,*args):
         qtm=self.querytablemodel
         qtm.setCurrentQuery(self.cQueryName.currentText())
