#  -------------------------------------------------------------------------
#  pyCGNS.NAV - Python package for CFD General Notation System - NAVigater
#  See license.txt file in the root directory of this Python module source  
#  -------------------------------------------------------------------------
#  $Release$
#  -------------------------------------------------------------------------
from PySide.QtCore    import *
from PySide.QtGui     import *
from CGNS.NAV.Q7VTKWindow import Ui_Q7VTKWindow
from CGNS.NAV.wfingerprint import Q7Window
from CGNS.NAV.mparser import Mesh
from CGNS.NAV.moption import Q7OptionContext as OCTXT
import numpy as NPY

import random
import vtk

# ----------------------------------------------------------------------------
class wVTKContext():
    def __init__(self,cm):
      (self.vx,self.vy,self.vz)=cm.GetViewUp()
      (self.cx,self.cy,self.cz)=cm.GetFocalPoint()
      (self.px,self.py,self.pz)=cm.GetPosition()
      (self.sx,self.sy,self.sz)=(0.,0.,0.)
      (self.ox,self.oy,self.oz)=(0.,0.,0.)
    def setViewUp(self,vx,vy,vz):
      (self.vx,self.vy,self.vz)=(vx,vy,vz)
    def setFocalPoint(self,cx,cy,cz):
      (self.cx,self.cy,self.cz)=(cx,cy,cz)
    def setPosition(self,px,py,pz):
      (self.px,self.py,self.pz)=(px,py,pz)
    def dump(self):
      return """
(self.vx,self.vy,self.vz)=%s
(self.cx,self.cy,self.cz)=%s
(self.px,self.py,self.pz)=%s
(self.sx,self.sy,self.sz)=%s
(self.ox,self.oy,self.oz)=%s"""%(\
        (self.vx,self.vy,self.vz),
        (self.cx,self.cy,self.cz),
        (self.px,self.py,self.pz),
        (self.sx,self.sy,self.sz),
        (self.ox,self.oy,self.oz))

# -----------------------------------------------------------------
class Q7VTK(Q7Window,Ui_Q7VTKWindow):
  def __init__(self,control,node,fgprint,tmodel):
      Q7Window.__init__(self,Q7Window.VIEW_VTK,control,node,fgprint)
      self._xmin=self._ymin=self._zmin=self._xmax=self._ymax=self._zmax=0.0
      self._epix=QIcon(QPixmap(":/images/icons/empty.gif"))
      self._spix=QIcon(QPixmap(":/images/icons/selected.gif"))
      self._npix=QIcon(QPixmap(":/images/icons/unselected.gif"))
      self._T=self._fgprint.tree
      self._selected=[]
      self._cacheActor={}
      self._tmodel=tmodel
      self._currentactor=None
      self._camera={}
      self._blackonwhite=False
      self._vtktree=self.wCGNSTree(self._fgprint.tree)
      self.display.Initialize()
      self.display.Start()
      self.display.show()
      self.bX.clicked.connect(self.b_xaxis)
      self.bY.clicked.connect(self.b_yaxis)
      self.bZ.clicked.connect(self.b_zaxis)
      self.bSaveVTK.clicked.connect(self.b_saveVTK)
      self.bSuffleColors.clicked.connect(self.b_shufflecolors)
      self.bBlackColor.clicked.connect(self.b_blackandwhite)
      self.bAddView.clicked.connect(self.b_saveview)
      self.bRemoveView.clicked.connect(self.b_delview)
      self.bNext.clicked.connect(self.b_next)
      self.PickedRenderer=None
      self.bPrevious.clicked.connect(self.b_prev)
      self.bReset.clicked.connect(self.b_reset)
      self.bUpdate.clicked.connect(self.b_update)
      QObject.connect(self.cViews,
                      SIGNAL("currentIndexChanged(int)"),
                      self.b_loadview)
      QObject.connect(self.cViews.lineEdit(),
                      SIGNAL("editingFinished()"),
                      self.b_saveview)
      QObject.connect(self.cCurrentPath,
                      SIGNAL("currentIndexChanged(int)"),
                      self.changeCurrentPath)
      self._outlineActor=None
      
      self.pickedRenderer=None
      self.currentRenderer=None
        
  def SyncCameras(self,ren,event):
    cam = ren.GetActiveCamera()
    self.camAxes.SetViewUp(cam.GetViewUp())
    self.camAxes.OrthogonalizeViewUp()
    x, y, z = cam.GetDirectionOfProjection()
    bnds = self.renAxes.ComputeVisiblePropBounds()
    x0, x1, y0, y1, z0, z1 = self.renAxes.ComputeVisiblePropBounds()
    self.renAxes.ResetCamera(x0, x1, y0, y1, z0, z1) 
    pos = self.camAxes.GetPosition()
    px, py, pz = self.camAxes.GetPosition()
    d = NPY.sqrt(px*px + py*py + pz*pz)
    dproj = NPY.sqrt(x*x + y*y + z*z)
    self.camAxes.SetFocalPoint(0,0,0)
    self.camAxes.SetPosition(-d*x/dproj, -d*y/dproj, -d*z/dproj)
    self.renAxes.ResetCameraClippingRange()

  def findObjectPath(self,selected):
    return self._parser.getPathFromObject(selected)
    
  def findPathObject(self,path):
    if (self._cacheActor.has_key(path)): return self._cacheActor[path]
    alist=self._vtkren.GetActors()
    alist.InitTraversal()
    a=alist.GetNextItem()
    while a:
        if (path==self.findObjectPath(a.GetMapper().GetInput())):
            self._cacheActor[path]=a
            return a
        a=alist.GetNextItem()
    return None
    
  def leave(self):
    self._wtop.destroy()
    self._control._hasvtkWindow=None
  
  def onexit(self):  
    self._control._control.delTreeView(self._viewid,
                                       self._fgprint.filedir,
                                       self._fgprint.filename)
    self.leave()

  def annotatePick(self, object, event):
    self._selected=[]
    if self.picker.GetCellId() < 0:
      self.textActor.VisibilityOff()
      self._selected=[]
    else:        
      selPt = self.picker.GetSelectionPoint()
      pickAct = self.picker.GetActors()
      a=pickAct.InitTraversal()
      a=pickAct.GetNextItem()
      t=''
      sl=[]
      sz=self._vtkwin.GetSize()[1]
      while a:
        x=a.GetMapper().GetInput()
        s=self.findObjectPath(x)
        t+=s+'\n'
        self._selected+=[[s,a]]
        self.textMapper.SetInput(t)
        y=sz-self.textMapper.GetHeight(self._vtkren)-10.
        self.textActor.SetPosition((10.,y))
        self.textActor.VisibilityOn()
        self._vtkren.AddActor(self.textActor)
        a=pickAct.GetNextItem()
        self.setCurrentPath(s)
      self.fillCurrentPath()
                             
  def addPicker(self):
    self.textMapper = vtk.vtkTextMapper()
    tprop = self.textMapper.GetTextProperty()  
    tprop.SetFontFamilyToArial()
    tprop.SetFontSize(10)
    tprop.BoldOff()
    tprop.ShadowOn()
    tprop.SetColor(0, 0, 0)
    self.textActor = vtk.vtkActor2D()
    self.textActor.VisibilityOff()
    self.textActor.SetMapper(self.textMapper)
    self.picker = vtk.vtkCellPicker()
    self.picker.SetTolerance(0.001)
    self.picker.AddObserver("EndPickEvent", self.annotatePick)   
    
  def addAxis(self):
    self.camAxes = vtk.vtkCamera()
    self.camAxes.ParallelProjectionOn()

    self.renAxes = vtk.vtkRenderer()
    self.renAxes.InteractiveOff()
    self.renAxes.SetActiveCamera(self.camAxes)
    self.renAxes.SetViewport(0, 0, 0.2, 0.2)
    self.renAxes.SetBackground(1,1,1)

    xAxis = vtk.vtkArrowSource()
    xAxisMapper = vtk.vtkPolyDataMapper()
    xAxisMapper.SetInput(xAxis.GetOutput())
    xAxisActor = vtk.vtkActor()
    xAxisActor.SetMapper(xAxisMapper)
    xAxisActor.GetProperty().SetColor(1,0,0)

    yAxis = vtk.vtkArrowSource()
    yAxisMapper = vtk.vtkPolyDataMapper()
    yAxisMapper.SetInput(yAxis.GetOutput())
    yAxisActor = vtk.vtkActor()
    yAxisActor.SetMapper(yAxisMapper)
    yAxisActor.GetProperty().SetColor(1,1,0)
    yAxisActor.RotateZ(90)

    zAxis = vtk.vtkArrowSource()
    zAxisMapper = vtk.vtkPolyDataMapper()
    zAxisMapper.SetInput(zAxis.GetOutput())
    zAxisActor = vtk.vtkActor()
    zAxisActor.SetMapper(zAxisMapper)
    zAxisActor.GetProperty().SetColor(0,1,0)
    zAxisActor.RotateY(-90)

    xLabel = vtk.vtkCaptionActor2D()
    xLabel.SetCaption("X")
    xprop=vtk.vtkTextProperty()
    xprop.SetFontSize(3)
    xLabel.SetCaptionTextProperty(xprop)
    xLabel.SetAttachmentPoint(0.75,0.2,0)
    xLabel.LeaderOff()
    xLabel.BorderOff()
    xLabel.GetProperty().SetColor(0,0,0)
    xLabel.SetPosition(0,0)

    yLabel = vtk.vtkCaptionActor2D()
    yLabel.SetCaption("Y")
    yprop=vtk.vtkTextProperty()
    yprop.SetFontSize(3)
    yLabel.SetCaptionTextProperty(yprop)
    yLabel.SetAttachmentPoint(0.2,0.75,0)
    yLabel.LeaderOff()
    yLabel.BorderOff()
    yLabel.GetProperty().SetColor(0,0,0)
    yLabel.SetPosition(0,0)

    zLabel = vtk.vtkCaptionActor2D()
    zLabel.SetCaption("Z")
    zprop=vtk.vtkTextProperty()
    zprop.SetFontSize(3)
    zLabel.SetCaptionTextProperty(zprop)
    zLabel.SetAttachmentPoint(0,0.2,0.75)
    zLabel.LeaderOff()
    zLabel.BorderOff()
    zLabel.GetProperty().SetColor(0,0,0)
    zLabel.SetPosition(0,0)

    Axes3D = vtk.vtkPropAssembly()
    Axes3D.AddPart(xAxisActor)
    Axes3D.AddPart(yAxisActor)
    Axes3D.AddPart(zAxisActor)
    Axes3D.AddPart(xLabel)
    Axes3D.AddPart(yLabel)
    Axes3D.AddPart(zLabel)

    self.renAxes.AddActor(Axes3D)
    
    return self.renAxes

  def wCGNSTree(self,T):

      o=vtk.vtkObject()
      o.SetGlobalWarningDisplay(0)
      del o
      
      self._vtk=self.display
      self._vtkren = vtk.vtkRenderer()
      self._targetren=vtk.vtkRenderer()
      
      self._waxs=self.addAxis()
      wpck = self.addPicker()

      self._vtkwin=self._vtk.GetRenderWindow()
      self._vtkwin.SetNumberOfLayers(2)
      self._vtkren.SetLayer(0)
      self._waxs.SetLayer(1)

      self._vtk.GetRenderWindow().AddRenderer(self._vtkren)
      self._vtk.GetRenderWindow().AddRenderer(self._waxs)
    
      self._parser=Mesh(T)
      self._selected=[]
      alist=self._parser.createActors()
      self.fillCurrentPath()
 
      if (alist!=[]):
          for a in alist:
              self._vtkren.AddActor(a[0])

              if (a[1] is not None):
                if (self._xmin>a[1][0]):self._xmin=a[1][0]
                if (self._ymin>a[1][2]):self._ymin=a[1][2]
                if (self._zmin>a[1][4]):self._zmin=a[1][4]
                if (self._xmax<a[1][1]):self._xmax=a[1][1]
                if (self._ymax<a[1][3]):self._ymax=a[1][3]
                if (self._zmax<a[1][5]):self._zmax=a[1][5]
                
      self._vtkren.SetBackground(1,1,1)  
      self._vtkren.ResetCamera()
      self._vtkren.GetActiveCamera().Elevation(0.0)
      self._vtkren.GetActiveCamera().Azimuth(90.0)
      self._vtkren.GetActiveCamera().Zoom(1.0)
      self._vtkren.GetActiveCamera().OrthogonalizeViewUp()
                  
      (self.vx,self.vy,self.vz)=self._vtkren.GetActiveCamera().GetViewUp()
      (self.cx,self.cy,self.cz)=self._vtkren.GetActiveCamera().GetFocalPoint()
      (self.px,self.py,self.pz)=self._vtkren.GetActiveCamera().GetPosition()
      (self.sx,self.sy,self.sz)=(0.,0.,0.)
      (self.ox,self.oy,self.oz)=(0.,0.,0.)

      self._ctxt=wVTKContext(self._vtkren.GetActiveCamera())
      self._ctxt.setViewUp(self.vx,self.vy,self.vz)
      self._ctxt.setFocalPoint(self.cx,self.cy,self.cz)
      self._ctxt.setPosition(self.px,self.py,self.pz)
                
      istyle = vtk.vtkInteractorStyleTrackballCamera()
##       istyle.AutoAdjustCameraClippingRangeOn()
##       istyle=vtk.vtkInteractorStyleUser()
##       istyle.SetPickColor(0,1,0)
##       istyle=InteractorStyle()
      self._vtk.SetInteractorStyle(istyle)
      
      self._vtk.AddObserver("KeyPressEvent", self.CharCallback)
      self._vtk.SetPicker(self.picker)

      self.iren=self._vtk.GetRenderWindow().GetInteractor()
      self.iren.AddObserver("KeyPressEvent", self.CharCallback)
      self.iren.SetPicker(self.picker)

      self._vtkren.AddObserver("StartEvent", self.SyncCameras)
      
      self._bindings={ 'r' :self.b_refresh,
                       'c'     :self.b_shufflecolors,
                       'x'     :self.b_xaxis,
                       'y'     :self.b_yaxis,
                       'z'     :self.b_zaxis,
                       's'     :self.b_surf,
                       'w'     :self.b_wire }

      self._p_wire=True
      self.setColors(True)

      return self._vtk.GetRenderWindow()

  def b_shufflecolors(self,pos=None):
      self.setColors(True)
      
  def b_blackandwhite(self,pos=None):
      self.setColors()
      
  def getRandomColor(self):
      clst=OCTXT._ColorList
      cl=clst[clst.keys()[random.randrange(len(clst.keys()))]]
      return cl
      
  def setColors(self,randcolors=False):
      if (not randcolors):
          if (self._blackonwhite):
              self._vtkren.SetBackground(1,1,1)
              cl=(0,0,0)
          else:
              self._vtkren.SetBackground(0,0,0)
              cl=(1,1,1)
          self._blackonwhite=not self._blackonwhite
      actors = self._vtkren.GetActors()
      actors.InitTraversal()
      actor = actors.GetNextItem()
      while actor:
          if (randcolors): cl=self.getRandomColor()
          actor.GetProperty().SetColor(cl)
          actor = actors.GetNextItem()
      self.iren.GetRenderWindow().Render()

  def b_update(self):
      self.busyCursor()
      self._selected=[]
      self.textActor.VisibilityOff()
      tlist=self._tmodel.getSelectedShortCut()
      slist=self._parser.getPathList()
      for i in tlist:
          if (i in slist):
              self._selected+=[[i,self.findPathObject(i)]]
      self.fillCurrentPath()
      self.readyCursor()
      
  def b_reset(self):
      self._selected=[]
      self.textActor.VisibilityOff()
      self.fillCurrentPath()
      
  def b_next(self):
      if (len(self._selected)>0):        
          self._selected=self._selected[1:]+[self._selected[0]]
          self.changeCurrentActor(self._selected[0],False)
      
  def b_prev(self):
      if (len(self._selected)>0):        
          self._selected=[self._selected[-1]]+self._selected[0:-1]
          self.changeCurrentActor(self._selected[0],False)
      
##   def changeCurrentActor(self,atp,combo=True):
##       path =atp[0]
##       actor=atp[1]

##       self.showSelectedActor(actor)

##       if (actor is None): return
      
##       if (len(atp)<3): atp=[path,actor,self.getRandomColor()]
##       color=atp[2]
##       self._currentactor=[path,actor,color]
      
##       actor.GetProperty().SetColor(color)
##       self._vtkwin.GetRenderers().GetFirstRenderer().RemoveActor(actor)
##       self._vtkren.AddActor(actor)
##       self._vtk.GetRenderWindow().Render()

##       if (not combo):
##           path=self.findObjectPath(actor.GetMapper().GetInput())
##           self.setCurrentPath(path)

##       actor.GetProperty().SetColor(1,0,0)
##       self._vtkren.RemoveActor(actor)
##       self._vtkwin.GetRenderers().GetFirstRenderer().AddActor(actor)
##       self._vtkwin.Render()

  def b_loadview(self,name=None):
      vname=self.cViews.currentText()
      if (self._camera.has_key(vname)):
          (vu,cr,p,fp)=self._camera[vname]
          camera=self._vtkren.GetActiveCamera()
          camera.SetViewUp(vu)
          camera.SetClippingRange(cr)
          camera.SetPosition(p)
          camera.SetFocalPoint(fp)
          self._vtkren.Render()
          self._waxs.Render()
          self.iren.Render()

  def updateViewList(self):
    k=self._camera.keys()
    k.sort()
    self.cViews.clear()
    for i in k: self.cViews.addItem(i)
        
  def b_delview(self,name=None):
    name=str(self.cViews.currentText())
    if ((name=="") or (not self._camera.has_key(name))): return
    del self._camera[name]
    self.updateViewList()
    
  def b_saveview(self,name=None):
<<<<<<< HEAD
    self.picker.Pick(0,0,0,0)
    if (self._camera=={}):
        self.cViews.addItem("")
=======
>>>>>>> 711fbcd1
    camera = self._vtkren.GetActiveCamera()
    name=str(self.cViews.currentText())
    if ((name=="") or (self._camera.has_key(name))): return
    self._camera[name]=(camera.GetViewUp(),
                        camera.GetClippingRange(),
                        camera.GetPosition(),
                        camera.GetFocalPoint())
    self.updateViewList()

  def b_refresh(self,pos):
      self._vtk.GetRenderWindow().Render()
      
  def b_saveVTK(self,*args):
      w=vtk.vtkGenericDataObjectWriter()
      w.SetFileName('/tmp/Foo.vtk')
      actors = self._vtkren.GetActors()
      actors.InitTraversal()
      actor = actors.GetNextItem()
      while actor:
          w.SetInput(actor.GetMapper().GetInput())
          actor = actors.GetNextItem()
      w.Write()

  def b_xaxis(self,pos=None):
      if (self.cMirror.isChecked()): self.setAxis(pos,-1)
      else: self.setAxis(pos,1)
    
  def b_yaxis(self,pos=None):
      if (self.cMirror.isChecked()): self.setAxis(pos,-2)
      else: self.setAxis(pos,2)
   
  def b_zaxis(self,pos=None):
      if (self.cMirror.isChecked()): self.setAxis(pos,-3)
      else: self.setAxis(pos,3)
    
  def changeCurrentPath(self, *args):
      path=self.cCurrentPath.currentText()
      if (path==''): return
      actor=self.findPathObject(path)
      self.changeCurrentActor([path,actor])

  def setCurrentPath(self,path):
      ix=self.cCurrentPath.findText(path)
      if (ix!=-1): self.cCurrentPath.setCurrentIndex(ix)

  def fillCurrentPath(self):
      self.cCurrentPath.clear()
      sel=[n[0] for n in self._selected]
      self.cCurrentPath.addItem(self._epix,'')
      for i in self._parser.getPathList():
          pix=self._npix
          if (i in sel): pix=self._spix
          self.cCurrentPath.addItem(pix,i)
          
  def setAxis(self,pos,iaxis):
    camera=self._vtkren.GetActiveCamera()
    fp=camera.GetFocalPoint()
    pos=camera.GetPosition()
    distance=NPY.sqrt((fp[0]-pos[0])*(fp[0]-pos[0])+(fp[1]-pos[1])*(fp[1]-pos[1])+(fp[2]-pos[2])*(fp[2]-pos[2]))
    if iaxis == 1:
      (vx,vy,vz)=(0.,0.,1.)
      (px,py,pz)=(fp[0]+distance,fp[1],fp[2])
    elif iaxis == 2:
      (vx,vy,vz)=(0.,0.,1.)
      (px,py,pz)=(fp[0],fp[1]+distance,fp[2])
    elif iaxis == 3:
      (vx,vy,vz)=(0.,1.,0.)
      (px,py,pz)=(fp[0],fp[1],fp[2]+distance)
    elif iaxis == -1:
      (vx,vy,vz)=(0.,0.,1.)
      (px,py,pz)=(fp[0]-distance,fp[1],fp[2])
    elif iaxis == -2:
      (vx,vy,vz)=(0.,0.,1.)
      (px,py,pz)=(fp[0],fp[1]-distance,fp[2])
    elif iaxis == -3:
      (vx,vy,vz)=(0.,1.,0.)
      (px,py,pz)=(fp[0],fp[1],fp[2]-distance)
    camera.SetViewUp(vx,vy,vz)
    camera.SetPosition(px,py,pz)
    camera.SetViewAngle(0)
    self._vtkren.ResetCameraClippingRange()
    self._vtkren.Render()
    self._waxs.Render()
    self._vtkren.ResetCamera()
    self.iren.Render()
    self._ctxt=wVTKContext(camera)
    self._ctxt.setViewUp(vx,vy,vz)
    self._ctxt.setPosition(px,py,pz)
          
  def b_surf(self,pos):
      if (not self._p_wire):
          self.b_wire(pos)
          return
      self._p_wire=False
      actors = self._vtkren.GetActors()
      actors.InitTraversal()
      actor = actors.GetNextItem()
      while actor:
          actor.GetProperty().SetRepresentationToSurface()
          actor = actors.GetNextItem()
      self._vtk.GetRenderWindow().Render()
      
  def b_wire(self,pos):  
      if (self._p_wire):
          self.b_surf(pos)
          return
      self._p_wire=True
      actors = self._vtkren.GetActors() 
      actors.InitTraversal()
      actor = actors.GetNextItem()
      while actor:
          actor.GetProperty().SetRepresentationToWireframe()
          actor = actors.GetNextItem()
      self._vtk.GetRenderWindow().Render() 
      
  def CharCallback(self,obj,event):
      keysym  = self.iren.GetKeySym()
      pos = self.iren.GetEventPosition()
      if (self._bindings.has_key(keysym)): self._bindings[keysym](pos)
      return
  
  def closeEvent(self, event):
      self._control.close()

  def close(self):
      self._vtk.GetRenderWindow().Finalize()
      QWidget.close(self)

  def changeCurrentActor(self,atp,combo=True):
      if (not combo):
          path=self.findObjectPath(actor.GetMapper().GetInput())
          self.setCurrentPath(path)
      path =atp[0]
      actor=atp[1]
      
##       if (len(atp)<3): atp=[path,actor,self.getRandomColor()]
##       color=atp[2]
##       self._currentactor=[path,actor,color] 
      
      if (actor is None): return
      if (not self._outlineActor is None):
          self._vtkren.RemoveActor(self._outlineActor)
      if (not self._currentactor is None):
          act=self._currentactor[1]
          col=self._currentactor[2]
          self._vtkwin.GetRenderers().GetFirstRenderer().RemoveActor(act)
          act.GetProperty().SetColor(col)
          self._vtkren.AddActor(act)
          
      outline=vtk.vtkOutlineSource()
      outlineMapper=vtk.vtkPolyDataMapper()
      outlineMapper.SetInput(outline.GetOutput())
      self._outlineActor=vtk.vtkActor()
      self._outlineActor.PickableOff()
      self._outlineActor.DragableOff()
      self._outlineActor.SetMapper(outlineMapper)
      self._outlineActor.GetProperty().SetColor(1,0,0)
      self._outlineActor.GetProperty().SetAmbient(1.0)
      self._outlineActor.GetProperty().SetDiffuse(0.0)
      bounds=actor.GetBounds()
      outline.SetBounds(bounds)
      self._vtkren.AddActor(self._outlineActor)

      color=actor.GetProperty().GetColor()
      actor.GetProperty().SetColor(1,0,0)
      self._vtkren.RemoveActor(actor)
      self._vtkwin.GetRenderers().GetFirstRenderer().AddActor(actor)      
      self._vtk.GetRenderWindow().Render() 
      self._vtkren.Render()
      self._waxs.Render()
      self.iren.Render()
      self._currentactor=[path,actor,color]  
      

class InteractorStyle(vtk.vtkInteractorStyleTrackballCamera):
    def __init__(self):
        self.HighlightProp3D()
    def HighlightProp3D(self,prop3D=None):
        print 'titi'


    
# -----------------------------------------------------------------------------
        
##     def HighlightProp3D(self, prop3D):
##         # no prop picked now 
##         if not prop3D is None:
##             # was there previously?
##             if not self.PickedRenderer is None and self.OutlineActor <> None:
##                 self.PickedRenderer.RemoveActor(self.OutlineActor)
##                 self.PickedRenderer = None
##             else: #prop picked now 
##                 if not self.OutlineActor:
##                     # have to defer creation to get right type
##                     self.OutlineActor = vtk.vtkActor()
##                     self.OutlineActor.PickableOff()
##                     self.OutlineActor.DragableOff()
##                     self.OutlineActor.SetMapper(self.OutlineMapper)
##                     self.OutlineActor.GetProperty().SetColor(self.PickColor)
##                     self.OutlineActor.GetProperty().SetAmbient(1.0)
##                     self.OutlineActor.GetProperty().SetDiffuse(0.0)
                
##                 # check if picked in different renderer to previous pick
##                 if self.CurrentRenderer <> self.PickedRenderer:
##                     if self.PickedRenderer <> None and self.OutlineActor <> None:
##                         self.PickedRenderer.RemoveActor(self.OutlineActor)
##                     self.CurrentRenderer.AddActor(self.OutlineActor)
##                     self.PickedRenderer = self.CurrentRenderer
##                 self.Outline.SetBounds(prop3D.GetBounds())
<|MERGE_RESOLUTION|>--- conflicted
+++ resolved
@@ -442,12 +442,6 @@
     self.updateViewList()
     
   def b_saveview(self,name=None):
-<<<<<<< HEAD
-    self.picker.Pick(0,0,0,0)
-    if (self._camera=={}):
-        self.cViews.addItem("")
-=======
->>>>>>> 711fbcd1
     camera = self._vtkren.GetActiveCamera()
     name=str(self.cViews.currentText())
     if ((name=="") or (self._camera.has_key(name))): return
