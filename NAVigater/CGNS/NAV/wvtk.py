#  -------------------------------------------------------------------------
#  pyCGNS.NAV - Python package for CFD General Notation System - NAVigater
#  See license.txt file in the root directory of this Python module source  
#  -------------------------------------------------------------------------
#  $Release$
#  -------------------------------------------------------------------------
from PySide.QtCore    import *
from PySide.QtGui     import *
from CGNS.NAV.Q7VTKWindow import Ui_Q7VTKWindow
from CGNS.NAV.wfingerprint import Q7Window
from CGNS.NAV.mparser import Mesh
from CGNS.NAV.moption import Q7OptionContext as OCTXT
import numpy as NPY

import random
import vtk


# ----------------------------------------------------------------------------
class wVTKContext():
    def __init__(self,cm):
      (self.vx,self.vy,self.vz)=cm.GetViewUp()
      (self.cx,self.cy,self.cz)=cm.GetFocalPoint()
      (self.px,self.py,self.pz)=cm.GetPosition()
      (self.sx,self.sy,self.sz)=(0.,0.,0.)
      (self.ox,self.oy,self.oz)=(0.,0.,0.)
    def setViewUp(self,vx,vy,vz):
      (self.vx,self.vy,self.vz)=(vx,vy,vz)
    def setFocalPoint(self,cx,cy,cz):
      (self.cx,self.cy,self.cz)=(cx,cy,cz)
    def setPosition(self,px,py,pz):
      (self.px,self.py,self.pz)=(px,py,pz)
    def dump(self):
      return """
(self.vx,self.vy,self.vz)=%s
(self.cx,self.cy,self.cz)=%s
(self.px,self.py,self.pz)=%s
(self.sx,self.sy,self.sz)=%s
(self.ox,self.oy,self.oz)=%s"""%(\
        (self.vx,self.vy,self.vz),
        (self.cx,self.cy,self.cz),
        (self.px,self.py,self.pz),
        (self.sx,self.sy,self.sz),
        (self.ox,self.oy,self.oz))

# -----------------------------------------------------------------
class Q7VTK(Q7Window,Ui_Q7VTKWindow):
  def __init__(self,control,node,fgprint,tmodel,zlist):
      if (not zlist): pth='/'
      else: pth='<partial>'
      Q7Window.__init__(self,Q7Window.VIEW_VTK,control,pth,fgprint)
      self._xmin=self._ymin=self._zmin=self._xmax=self._ymax=self._zmax=0.0
      self._epix=QIcon(QPixmap(":/images/icons/empty.gif"))
      self._spix=QIcon(QPixmap(":/images/icons/selected.gif"))
      self._npix=QIcon(QPixmap(":/images/icons/unselected.gif"))
      self._hpix=QIcon(QPixmap(":/images/icons/hidden.gif"))
      self._T=self._fgprint.tree
      self._selected=[]
      self._hidden=[]
      self._cacheActor={}
      self._tmodel=tmodel
      self.color=(0,0,0)
      self.OutlineActor=None
      self._currentactor=None
      self.PickedRenderer=None
      self.PropPicked=0
      self.controlKey=0
      self._camera={}
      self._blackonwhite=False
      self._vtktree=self.wCGNSTree(self._fgprint.tree,zlist)
      self.display.Initialize()
      self.display.Start()
      self.display.show()
      self.bX.clicked.connect(self.b_xaxis)
      self.bY.clicked.connect(self.b_yaxis)
      self.bZ.clicked.connect(self.b_zaxis)
      self.bReverse.clicked.connect(self.reverseSelection)
      self.bSaveVTK.clicked.connect(self.b_saveVTK)
      self.bSuffleColors.clicked.connect(self.b_shufflecolors)
      self.bBlackColor.clicked.connect(self.b_blackandwhite)
      self.bAddView.clicked.connect(self.b_saveview)
<<<<<<< HEAD
      self.bNext.clicked.connect(self.b_next)

  def setNearClippingPlane(self,plane):
    camera=self._vtkren.GetActiveCamera()
    value=plane/1000.
    camera.SetClippingRange(value,camera.GetClippingRange()[1])
    print camera.GetClippingRange()
    self._vtkren.Render()
    self._waxs.Render()
    self.iren.Render()

  def setFarClippingPlane(self,plane):
    camera=self._vtkren.GetActiveCamera()
    value=plane/20.
    camera.SetClippingRange(camera.GetClippingRange()[0],value)
    print camera.GetClippingRange()
    self._vtkren.Render()
    self._waxs.Render()
    self.iren.Render()    
      
  def setViewAngle(self,angle):
    camera=self._vtkren.GetActiveCamera()
    camera.SetViewAngle(angle)
##     camera.SetUseHorizontalViewAngle(30)
##     self._vtkren.ResetCameraClippingRange()
##     self._vtkren.ResetCamera()
    
    bounds=self._vtkren.ComputeVisiblePropBounds()
    
##     w1=self._xmax-self._xmin
##     w2=self._ymax-self._ymin
##     w3=self._zmax-self._zmin
##     c1=(self._xmax+self._xmin)/2.0
##     c2=(self._ymax+self._ymin)/2.0
##     c3=(self._zmax+self._zmin)/2.0

##     w1=(bounds[1]-bounds[0])
##     w2=(bounds[3]-bounds[2])
##     w3=(bounds[5]-bounds[4])        
##     c1=(bounds[0]+bounds[1])/2.0
##     c2=(bounds[3]+bounds[2])/2.0
##     c3=(bounds[4]+bounds[5])/2.0
    self._vtkren.ResetCamera()
    
##     vn=camera.GetViewPlaneNormal()        
##     radius=w1+w2+w3
##     radius=NPY.sqrt(radius)*0.5
##     sinus=NPY.sin(camera.GetViewAngle()*NPY.pi/360)
##     distance=radius/sinus

##     camera.SetPosition(c1+distance*vn[0],c2+distance*vn[1],c3+distance*vn[2])
##     camera.SetFocalPoint(c1,c2,c3)
##     self._vtkren.ResetCameraClippingRange(bounds)
##     camera.SetParallelScale(radius);
    
##     pos=camera.GetPosition()
##     fp=camera.GetFocalPoint()
##     dist=NPY.sqrt((pos[0]-fp[0])*(pos[0]-fp[0])+(pos[1]-fp[1])*(pos[1]-fp[1])+(pos[2]-fp[2])*(pos[2]-fp[2]))

##     angle=camera.GetViewAngle()
##     taille=2*NPY.tan(angle/2.*NPY.pi/360)*dist

##     print taille
    
    self._vtkren.Render()
    self._waxs.Render()
    self.iren.Render()

##     print dist,distance
##     print camera
         
=======
      self.bRemoveView.clicked.connect(self.b_delview)
      self.bNext.clicked.connect(self.b_next)
      self.bPrevious.clicked.connect(self.b_prev)
      self.bReset.clicked.connect(self.b_reset)
      self.bUpdate.clicked.connect(self.b_update)
      self.bScreenShot.clicked.connect(self.screenshot)
      QObject.connect(self.cViews,
                      SIGNAL("currentIndexChanged(int)"),
                      self.b_loadview)
      QObject.connect(self.cViews.lineEdit(),
                      SIGNAL("editingFinished()"),
                      self.b_saveview)
      QObject.connect(self.cCurrentPath,
                      SIGNAL("currentIndexChanged(int)"),
                      self.changeCurrentPath)
   
  def screenshot(self):
    sshot=QPixmap.grabWindow(self.display.winId())
    sshot.save('/tmp/foo.png','png')

>>>>>>> d829864b
  def SyncCameras(self,ren,event):
    cam = ren.GetActiveCamera()
    self.camAxes.SetViewUp(cam.GetViewUp())
    self.camAxes.OrthogonalizeViewUp()
    x, y, z = cam.GetDirectionOfProjection()
    bnds = self.renAxes.ComputeVisiblePropBounds()
    x0, x1, y0, y1, z0, z1 = self.renAxes.ComputeVisiblePropBounds()
    self.renAxes.ResetCamera(x0, x1, y0, y1, z0, z1) 
    pos = self.camAxes.GetPosition()
    px, py, pz = self.camAxes.GetPosition()
    d = NPY.sqrt(px*px + py*py + pz*pz)
    dproj = NPY.sqrt(x*x + y*y + z*z)
    self.camAxes.SetFocalPoint(0,0,0)
    self.camAxes.SetPosition(-d*x/dproj, -d*y/dproj, -d*z/dproj)
    self.renAxes.ResetCameraClippingRange()

  def SyncCameras2(self,ren,event):
    cam=ren.GetActiveCamera()
    self.camforRen.SetViewUp(cam.GetViewUp())
    self.camforRen.SetFocalPoint(cam.GetFocalPoint())
    self.camforRen.SetPosition(cam.GetPosition())
    self.camforRen.SetClippingRange(cam.GetClippingRange())
    self.camforRen.SetParallelScale(cam.GetParallelScale())
    self.camforRen.SetViewAngle(cam.GetViewAngle())
    self.camforRen.SetParallelProjection(cam.GetParallelProjection())

  def findObjectPath(self,selected):
    return self._parser.getPathFromObject(selected)
    
  def findPathObject(self,path):
    if (self._cacheActor.has_key(path)): return self._cacheActor[path]
    alist=self._vtkren.GetActors()
    alist.InitTraversal()
    a=alist.GetNextItem()
    while a:
        if (path==self.findObjectPath(a.GetMapper().GetInput())):
            self._cacheActor[path]=a
            return a
        a=alist.GetNextItem()
    return None
    
  def leave(self):
    self._wtop.destroy()
    self._control._hasvtkWindow=None
  
  def onexit(self):  
    self._control._control.delTreeView(self._viewid,
                                       self._fgprint.filedir,
                                       self._fgprint.filename)
    self.leave() 

  def foregroundRenderer(self):
    self.camforRen = vtk.vtkCamera()
    self.camforRen.ParallelProjectionOn()
    self.renforRen = vtk.vtkRenderer()
    self.renforRen.InteractiveOff()
    self.renforRen.SetActiveCamera(self.camforRen)
    self.renforRen.SetViewport(0, 0, 1, 1)
    self.renforRen.SetBackground(1,1,1)      

  def addAxis(self):
    self.camAxes = vtk.vtkCamera()
    self.camAxes.ParallelProjectionOn()

    self.renAxes = vtk.vtkRenderer()
    self.renAxes.InteractiveOff()
    self.renAxes.SetActiveCamera(self.camAxes)
    self.renAxes.SetViewport(0, 0, 0.2, 0.2)
    self.renAxes.SetBackground(1,1,1)

    xAxis = vtk.vtkArrowSource()
    xAxisMapper = vtk.vtkPolyDataMapper()
    xAxisMapper.SetInput(xAxis.GetOutput())
    xAxisActor = vtk.vtkActor()
    xAxisActor.SetMapper(xAxisMapper)
    xAxisActor.GetProperty().SetColor(1,0,0)

    yAxis = vtk.vtkArrowSource()
    yAxisMapper = vtk.vtkPolyDataMapper()
    yAxisMapper.SetInput(yAxis.GetOutput())
    yAxisActor = vtk.vtkActor()
    yAxisActor.SetMapper(yAxisMapper)
    yAxisActor.GetProperty().SetColor(1,1,0)
    yAxisActor.RotateZ(90)

    zAxis = vtk.vtkArrowSource()
    zAxisMapper = vtk.vtkPolyDataMapper()
    zAxisMapper.SetInput(zAxis.GetOutput())
    zAxisActor = vtk.vtkActor()
    zAxisActor.SetMapper(zAxisMapper)
    zAxisActor.GetProperty().SetColor(0,1,0)
    zAxisActor.RotateY(-90)

    xLabel = vtk.vtkCaptionActor2D()
    xLabel.SetCaption("X")
    xprop=vtk.vtkTextProperty()
    xprop.SetFontSize(3)
    xLabel.SetCaptionTextProperty(xprop)
    xLabel.SetAttachmentPoint(0.75,0.2,0)
    xLabel.LeaderOff()
    xLabel.BorderOff()
    xLabel.GetProperty().SetColor(0,0,0)
    xLabel.SetPosition(0,0)

    yLabel = vtk.vtkCaptionActor2D()
    yLabel.SetCaption("Y")
    yprop=vtk.vtkTextProperty()
    yprop.SetFontSize(3)
    yLabel.SetCaptionTextProperty(yprop)
    yLabel.SetAttachmentPoint(0.2,0.75,0)
    yLabel.LeaderOff()
    yLabel.BorderOff()
    yLabel.GetProperty().SetColor(0,0,0)
    yLabel.SetPosition(0,0)

    zLabel = vtk.vtkCaptionActor2D()
    zLabel.SetCaption("Z")
    zprop=vtk.vtkTextProperty()
    zprop.SetFontSize(3)
    zLabel.SetCaptionTextProperty(zprop)
    zLabel.SetAttachmentPoint(0,0.2,0.75)
    zLabel.LeaderOff()
    zLabel.BorderOff()
    zLabel.GetProperty().SetColor(0,0,0)
    zLabel.SetPosition(0,0)

    Axes3D = vtk.vtkPropAssembly()
    Axes3D.AddPart(xAxisActor)
    Axes3D.AddPart(yAxisActor)
    Axes3D.AddPart(zAxisActor)
    Axes3D.AddPart(xLabel)
    Axes3D.AddPart(yLabel)
    Axes3D.AddPart(zLabel)

    self.renAxes.AddActor(Axes3D)

    self.xLabel=xLabel
    self.yLabel=yLabel
    self.zLabel=zLabel
    
    return self.renAxes

  def colourLabel(self):
      self.xLabel.GetProperty().SetColor(self.color)
      self.yLabel.GetProperty().SetColor(self.color)
      self.zLabel.GetProperty().SetColor(self.color)
    
  def addPicker(self):
      self.textMapper = vtk.vtkTextMapper()
      tprop = self.textMapper.GetTextProperty()  
      tprop.SetFontFamilyToArial()
      tprop.SetFontSize(10)
      tprop.BoldOff()
      tprop.ShadowOn()
      tprop.SetColor(0, 0, 0)
      self.textActor = vtk.vtkActor2D()
      self.textActor.VisibilityOff()
      self.textActor.SetMapper(self.textMapper)
      self.picker = vtk.vtkCellPicker()
      self.picker.SetTolerance(0.001)
      self.picker.AddObserver("EndPickEvent",self.annotatePick)

  def annotatePick(self,object,event):
      if (self.controlKey!=1):
        self._selected=[]
        self.PropPicked=0
      if (self.picker.GetCellId()<0):
        self.textActor.VisibilityOff()
      else:
        selPt = self.picker.GetSelectionPoint()
        pickAct = self.picker.GetActors()
        pickAct.InitTraversal()
        a=pickAct.GetNextItem()        
        t=''
        sl=[]
        sz=self._iren.GetRenderWindow().GetSize()[1]
        s=None
        while a:
          x=a.GetMapper().GetInput()
          s=self.findObjectPath(x)
          t+=s+'\n'
          self._selected+=[[s,a]]
          self.textMapper.SetInput(t)
          y=sz-self.textMapper.GetHeight(self._vtkren)-10.
          self.textActor.SetPosition((10.,y))
          self.textActor.VisibilityOn()
          self._vtkren.AddActor(self.textActor)
          a=pickAct.GetNextItem()
        self.PropPicked=0
        self.controlKey=0

  def wCGNSTree(self,T,zlist):

      o=vtk.vtkObject()
      o.SetGlobalWarningDisplay(0)
      del o
      
      self._vtk=self.display
      self._vtk.setParent(self)
      self._vtkren = vtk.vtkRenderer()
      
      self._waxs=self.addAxis()
      self._vtkwin=self._vtk.GetRenderWindow()
      self._vtkwin.SetNumberOfLayers(3)
      self._vtkren.SetLayer(0)
      self._waxs.SetLayer(2)

      self.foregroundRenderer()
      self.renforRen.SetLayer(1)

      self._vtk.GetRenderWindow().AddRenderer(self._vtkren)
      self._vtk.GetRenderWindow().AddRenderer(self._waxs)
      self._vtk.GetRenderWindow().AddRenderer(self.renforRen)
      
      self._parser=Mesh(T,zlist)
      self._selected=[]
      alist=self._parser.createActors()
 
      if (alist!=[]):
          for a in alist:
              self._vtkren.AddActor(a[0])

              if (a[1] is not None):
                if (self._xmin>a[1][0]):self._xmin=a[1][0]
                if (self._ymin>a[1][2]):self._ymin=a[1][2]
                if (self._zmin>a[1][4]):self._zmin=a[1][4]
                if (self._xmax<a[1][1]):self._xmax=a[1][1]
                if (self._ymax<a[1][3]):self._ymax=a[1][3]
                if (self._zmax<a[1][5]):self._zmax=a[1][5]
                
      self._vtkren.SetBackground(1,1,1)
      self._vtkren.ResetCamera()
      self._vtkren.GetActiveCamera().Elevation(0.0)
      self._vtkren.GetActiveCamera().Azimuth(90.0)
      self._vtkren.GetActiveCamera().Zoom(1.0)
##       self._vtkren.GetActiveCamera().OrthogonalizeViewUp()
##       self._vtkren.GetActiveCamera().SetViewAngle(0)
      self._vtkren.ResetCamera()
                        
      (self.vx,self.vy,self.vz)=self._vtkren.GetActiveCamera().GetViewUp()
      (self.cx,self.cy,self.cz)=self._vtkren.GetActiveCamera().GetFocalPoint()
      (self.px,self.py,self.pz)=self._vtkren.GetActiveCamera().GetPosition()
      (self.sx,self.sy,self.sz)=(0.,0.,0.)
      (self.ox,self.oy,self.oz)=(0.,0.,0.)

      self._ctxt=wVTKContext(self._vtkren.GetActiveCamera())
      self._ctxt.setViewUp(self.vx,self.vy,self.vz)
      self._ctxt.setFocalPoint(self.cx,self.cy,self.cz)
      self._ctxt.setPosition(self.px,self.py,self.pz)
                
<<<<<<< HEAD
      istyle = vtk.vtkInteractorStyleTrackballCamera()
      istyle.AutoAdjustCameraClippingRangeOff()
      self._vtk.SetInteractorStyle(istyle)
=======
      self._istyle=Q7InteractorStyle(self)
      self._vtk.SetInteractorStyle(self._istyle)
      self._iren=self._istyle.GetInteractor()
      self.fillCurrentPath()
>>>>>>> d829864b
      
      self._vtkren.AddObserver("StartEvent", self.SyncCameras)
      self._vtkren.AddObserver("StartEvent", self.SyncCameras2)
      
      self._p_wire=True
      self.setColors(True)

      self._bindings={ 's'     :self.b_surf,
                       'w'     :self.b_wire,
                       'r'     :self.resetCam,
                       'd'     :self.hideActor}
      
      return self._vtk.GetRenderWindow()

  def b_shufflecolors(self,pos=None):
      self.setColors(True)
      
  def b_blackandwhite(self,pos=None):
      self.setColors()
      
  def getRandomColor(self):
      clst=OCTXT._ColorList
      cl=clst[clst.keys()[random.randrange(len(clst.keys()))]]
      return cl
      
  def setColors(self,randcolors=False):
      if (not randcolors):
          if (self._blackonwhite):
              self._vtkren.SetBackground(1,1,1)
              self.color=(0,0,0)
              self.colourLabel()
              cl=(0,0,0)
          else:
              self._vtkren.SetBackground(0,0,0)
              self.color=(1,1,1)
              self.colourLabel()
              cl=(1,1,1)
          self._blackonwhite=not self._blackonwhite
      actors = self._vtkren.GetActors()
      actors.InitTraversal()
      actor = actors.GetNextItem()
      while actor:
          if (randcolors): cl=self.getRandomColor()
          actor.GetProperty().SetColor(cl)
          actor = actors.GetNextItem()
      if (not self.OutlineActor is None):
          self.OutlineActor.GetProperty().SetColor(0,1,1)
      if (not self._currentactor is None):
          self._currentactor[1].GetProperty().SetColor(1,0,0)    
      self._iren.Render()

  def b_update(self):
      self.busyCursor()
      self._selected=[]
      self.textActor.VisibilityOff()
      tlist=self._tmodel.getSelectedShortCut()
      slist=self._parser.getPathList()
      for i in tlist:
          if (i in slist):
              self._selected+=[[i,self.findPathObject(i)]]
      self.fillCurrentPath()
      self.readyCursor()
      
  def b_reset(self):
      self._selected=[]
      for i in self._hidden:
          i[1].VisibilityOn()
      self._hidden=[]
      self._selected=[]
      self.textActor.VisibilityOff()
      self.changeCurrentActor([None,None])
      self.fillCurrentPath()
      
  def b_next(self):
      if (len(self._selected)>0):        
          self._selected=self._selected[1:]+[self._selected[0]]
          self.PropPicked=1
          self.changeCurrentActor(self._selected[0],False)
          return self._selected[0]
      
  def b_prev(self):
      if (len(self._selected)>0):        
          self._selected=[self._selected[-1]]+self._selected[0:-1]
          self.PropPicked=1
          self.changeCurrentActor(self._selected[0],False)
      
  def b_loadview(self,name=None):
      vname=self.cViews.currentText()
      if (self._camera.has_key(vname)):
          (vu,cr,p,fp)=self._camera[vname]
          camera=self._vtkren.GetActiveCamera()
          camera.SetViewUp(vu)
          camera.SetClippingRange(cr)
          camera.SetPosition(p)
          camera.SetFocalPoint(fp)
          self._iren.Render()

  def updateViewList(self):
    k=self._camera.keys()
    k.sort()
    self.cViews.clear()
    for i in k: self.cViews.addItem(i)
        
  def b_delview(self,name=None):
    name=str(self.cViews.currentText())
    if ((name=="") or (not self._camera.has_key(name))): return
    del self._camera[name]
    self.updateViewList()
    
  def b_saveview(self,name=None):
    camera = self._vtkren.GetActiveCamera()
<<<<<<< HEAD
    vname=self.cViews.currentText()
    print camera
##     print 'Save view ',vname
##     print 'viewup',camera.GetViewUp()
##     print 'position',camera.GetPosition()
##     print camera.GetFocalPoint()
    self.cViews.addItem(vname)
    self._camera+=[[camera.GetViewUp(),camera.GetClippingRange(),camera.GetPosition()]]
=======
    name=str(self.cViews.currentText())
    if ((name=="") or (self._camera.has_key(name))): return
    self._camera[name]=(camera.GetViewUp(),
                        camera.GetClippingRange(),
                        camera.GetPosition(),
                        camera.GetFocalPoint())
    self.updateViewList()
>>>>>>> d829864b

  def b_refresh(self,pos):
      self._vtk.GetRenderWindow().Render()
      
  def b_saveVTK(self,*args):
      w=vtk.vtkGenericDataObjectWriter()
      w.SetFileName('/tmp/Foo.vtk')
      actors = self._vtkren.GetActors()
      actors.InitTraversal()
      actor = actors.GetNextItem()
      while actor:
          w.SetInput(actor.GetMapper().GetInput())
          actor = actors.GetNextItem()
      w.Write()

  def changeview(self):
    print 'toto'

  def b_xaxis(self,pos=None):
      if (self.cMirror.isChecked()): self.setAxis(pos,-1)
      else: self.setAxis(pos,1)
    
  def b_yaxis(self,pos=None):
      if (self.cMirror.isChecked()): self.setAxis(pos,-2)
      else: self.setAxis(pos,2)
   
  def b_zaxis(self,pos=None):
      if (self.cMirror.isChecked()): self.setAxis(pos,-3)
      else: self.setAxis(pos,3)
    
  def changeCurrentPath(self, *args):
      path=self.cCurrentPath.currentText()
      if (path==''):
          return
      if (self.PropPicked==1):
          self.PropPicked=0
          return
      actor=self.findPathObject(path)
      self.changeCurrentActor([path,actor])
      
  def setCurrentPath(self,path):
      ix=self.cCurrentPath.findText(path)
      if (ix!=-1):
          self.cCurrentPath.setCurrentIndex(ix)

  def fillCurrentPath(self):
      self.cCurrentPath.clear()
      sel=[n[0] for n in self._selected]
      hid=[n[0] for n in self._hidden]
      self.cCurrentPath.addItem(self._epix,'')
      for i in self._parser.getPathList():
<<<<<<< HEAD
          self.cCurrentPath.addItem(i)
          
=======
          pix=self._npix
          if (i in sel): pix=self._spix
          if (i in hid): pix=self._hpix
          self.cCurrentPath.addItem(pix,i)
      self._iren.Render()

  def reverseSelection(self):
      selected=[]
      selection=[]
      hidden=[]
      for i in self._selected:
          selected.append(i[0])
      for i in self._hidden:
          hidden.append(i[0])
      for i in self._parser.getPathList():
          if ((not i in selected) and (not i in hidden)):
              selection.append([i,self.findPathObject(i)])
      self._selected=selection
      actor=self.b_next()
      path=actor[0]
      self.fillCurrentPath()
      if (path is not None):
          self.setCurrentPath(path)

>>>>>>> d829864b
  def setAxis(self,pos,iaxis):
    camera=self._vtkren.GetActiveCamera()
    fp=camera.GetFocalPoint()
    pos=camera.GetPosition()
<<<<<<< HEAD
    distance=NPY.sqrt((fp[0]-pos[0])*(fp[0]-pos[0])+(fp[1]-pos[1])*(fp[1]-pos[1])+(fp[2]-pos[2])*(fp[2]-pos[2]))
=======
    distance=NPY.sqrt((fp[0]-pos[0])*(fp[0]-pos[0])
                      +(fp[1]-pos[1])*(fp[1]-pos[1])
                      +(fp[2]-pos[2])*(fp[2]-pos[2]))
>>>>>>> d829864b
    if iaxis == 1:
      (vx,vy,vz)=(0.,0.,1.)
      (px,py,pz)=(fp[0]+distance,fp[1],fp[2])
    elif iaxis == 2:
      (vx,vy,vz)=(0.,0.,1.)
      (px,py,pz)=(fp[0],fp[1]+distance,fp[2])
    elif iaxis == 3:
      (vx,vy,vz)=(0.,1.,0.)
      (px,py,pz)=(fp[0],fp[1],fp[2]+distance)
    elif iaxis == -1:
      (vx,vy,vz)=(0.,0.,1.)
      (px,py,pz)=(fp[0]-distance,fp[1],fp[2])
    elif iaxis == -2:
      (vx,vy,vz)=(0.,0.,1.)
      (px,py,pz)=(fp[0],fp[1]-distance,fp[2])
    elif iaxis == -3:
      (vx,vy,vz)=(0.,1.,0.)
      (px,py,pz)=(fp[0],fp[1],fp[2]-distance)
    camera.SetViewUp(vx,vy,vz)
    camera.SetPosition(px,py,pz)
    camera.SetViewAngle(0)
    self._vtkren.ResetCameraClippingRange()
    self._vtkren.Render()
    self._waxs.Render()
    self._vtkren.ResetCamera()
<<<<<<< HEAD
    self.iren.Render()
=======
    self._iren.Render()
>>>>>>> d829864b
    self._ctxt=wVTKContext(camera)
    self._ctxt.setViewUp(vx,vy,vz)
    self._ctxt.setPosition(px,py,pz)
          
  def b_surf(self,pos):
      if (not self._p_wire):
          self.b_wire(pos)
          return
      self._p_wire=False
      actors = self._vtkren.GetActors()
      actors.InitTraversal()
      actor = actors.GetNextItem()
      while actor:
          actor.GetProperty().SetRepresentationToSurface()
          actor = actors.GetNextItem()
      self._vtk.GetRenderWindow().Render()
      
  def b_wire(self,pos):  
      if (self._p_wire):
          self.b_surf(pos)
          return
      self._p_wire=True
      actors = self._vtkren.GetActors() 
      actors.InitTraversal()
      actor = actors.GetNextItem()
      while actor:
          actor.GetProperty().SetRepresentationToWireframe()
          actor = actors.GetNextItem()
      self._vtk.GetRenderWindow().Render()

  def hideActor(self,pos):
      if (not self._currentactor is None):
          if (self._currentactor[0:2] in self._selected):
              self._currentactor[1].VisibilityOff()
              self._selected.remove(self._currentactor[0:2])
              self._hidden.append(self._currentactor[0:2])
              actor=self.b_next()
              self.fillCurrentPath()
              if (actor is not None):
                  s=self.findObjectPath(actor[1].GetMapper().GetInput())
                  if (s is not None):
                      self.setCurrentPath(s)
              else:
                  self.changeCurrentActor([None,None])

  def resetCam(self,pos):
      self._vtkren.ResetCamera()
      self._iren.Render()
        
  def close(self):
      self._vtk.GetRenderWindow().Finalize()
      QWidget.close(self)

<<<<<<< HEAD
    
# -----------------------------------------------------------------------------
        
=======
  def changeCurrentActor(self,atp,combo=True):
      path =atp[0]
      actor=atp[1]
      if (not combo):self.setCurrentPath(path)
      if (not self._currentactor is None):
          act=self._currentactor[1]
          col=self._currentactor[2]
          self.renforRen.RemoveActor(act)
          act.GetProperty().SetColor(col)
      if (actor is None):
          self.cCurrentPath.setCurrentIndex(0)
          if (not self.PickedRenderer is None and not self.OutlineActor is None):
              self.PickedRenderer.RemoveActor(self.OutlineActor)
              self.PickedRenderer=None
              self.CurrentRenderer.Render()
              self.CurrentRenderer.GetRenderWindow().Render()
          return
      color=actor.GetProperty().GetColor()
      actor.GetProperty().SetColor(1,0,0)
      self.renforRen.AddActor(actor)
      self.CurrentRenderer=self.renforRen
      self.Outline=vtk.vtkOutlineSource()
      self.OutlineMapper=vtk.vtkPolyDataMapper()
      self.OutlineMapper.SetInput(self.Outline.GetOutput())
      if (not self.PickedRenderer is None and not self.OutlineActor is None):
          self.PickedRenderer.RemoveActor(self.OutlineActor)
          self.PickedRenderer=None
      if (not actor is None):
          self.OutlineActor=vtk.vtkActor()
          self.OutlineActor.PickableOff()
          self.OutlineActor.DragableOff()
          self.OutlineActor.SetMapper(self.OutlineMapper)
          self.OutlineActor.GetProperty().SetColor(0,1,1)
          self.OutlineActor.GetProperty().SetAmbient(1.0)
          self.OutlineActor.GetProperty().SetDiffuse(0.0)
          self.OutlineActor.GetProperty().SetLineWidth(1.2)
          if (self.CurrentRenderer!=self.PickedRenderer):
              if (not self.PickedRenderer is None and not self.OutlineActor is None):
                  self.PickedRenderer.RemoveActor(self.OutlineActor)
              self.CurrentRenderer.AddActor(self.OutlineActor)
              self.PickedRenderer=self.CurrentRenderer
          self.Outline.SetBounds(actor.GetBounds())
      self._iren.Render()
      self._currentactor=[path,actor,color]

class Q7InteractorStyle(vtk.vtkInteractorStyleTrackballCamera):
    def __init__(self,parent):
      self._parent=parent
      self.AddObserver("KeyPressEvent", self.CharCallback)
      self.AddObserver("KeyPressEvent",self.setPicker)
      self.AddObserver("KeyReleaseEvent",self.setPicker)
      self.AddObserver("CharEvent",self.setPicker)
      self.PickedRenderer=None
      self.OutlineActor=None
      self._parent.addPicker()     
      self.rwi=None

    def CharCallback(self,obj,event):
      iren=self.GetInteractor()      
      keycode=iren.GetKeyCode()
      control=self.rwi.GetControlKey()
      pos=iren.GetEventPosition()
      if (self._parent._bindings.has_key(keycode)): self._parent._bindings[keycode](pos)
      if (control==1): self._parent.controlKey=1     
      return
                
    def setPicker(self,*args):
      self.rwi=self.GetInteractor()
      keycode=self.rwi.GetKeyCode()
      if (keycode=='p'):
        self.rwi.SetKeyCode('')
        act=None
        path=None
        eventPos=self.rwi.GetEventPosition()
        self.FindPokedRenderer(eventPos[0],eventPos[1])
        self.rwi.StartPickCallback()
        self.rwi.SetPicker(self._parent.picker)
        if (not self._parent.picker is None):
          self._parent.picker.Pick(eventPos[0],eventPos[1], 
                       0.0,self.GetCurrentRenderer())
          p=self._parent.picker.GetPath()
          if (p is None):
              self._parent.changeCurrentActor([None,None])
              self._parent.PropPicked=0
          else:
              actor=p.GetFirstNode().GetViewProp()
              path=self._parent.findObjectPath(actor.GetMapper().GetInput())
              self._parent.changeCurrentActor([path,actor])
              self._parent.PropPicked=1
          self._parent.fillCurrentPath()
          if (path is not None):
            self._parent.setCurrentPath(path)
        self.rwi.EndPickCallback()





>>>>>>> d829864b
<|MERGE_RESOLUTION|>--- conflicted
+++ resolved
@@ -14,7 +14,6 @@
 
 import random
 import vtk
-
 
 # ----------------------------------------------------------------------------
 class wVTKContext():
@@ -79,79 +78,6 @@
       self.bSuffleColors.clicked.connect(self.b_shufflecolors)
       self.bBlackColor.clicked.connect(self.b_blackandwhite)
       self.bAddView.clicked.connect(self.b_saveview)
-<<<<<<< HEAD
-      self.bNext.clicked.connect(self.b_next)
-
-  def setNearClippingPlane(self,plane):
-    camera=self._vtkren.GetActiveCamera()
-    value=plane/1000.
-    camera.SetClippingRange(value,camera.GetClippingRange()[1])
-    print camera.GetClippingRange()
-    self._vtkren.Render()
-    self._waxs.Render()
-    self.iren.Render()
-
-  def setFarClippingPlane(self,plane):
-    camera=self._vtkren.GetActiveCamera()
-    value=plane/20.
-    camera.SetClippingRange(camera.GetClippingRange()[0],value)
-    print camera.GetClippingRange()
-    self._vtkren.Render()
-    self._waxs.Render()
-    self.iren.Render()    
-      
-  def setViewAngle(self,angle):
-    camera=self._vtkren.GetActiveCamera()
-    camera.SetViewAngle(angle)
-##     camera.SetUseHorizontalViewAngle(30)
-##     self._vtkren.ResetCameraClippingRange()
-##     self._vtkren.ResetCamera()
-    
-    bounds=self._vtkren.ComputeVisiblePropBounds()
-    
-##     w1=self._xmax-self._xmin
-##     w2=self._ymax-self._ymin
-##     w3=self._zmax-self._zmin
-##     c1=(self._xmax+self._xmin)/2.0
-##     c2=(self._ymax+self._ymin)/2.0
-##     c3=(self._zmax+self._zmin)/2.0
-
-##     w1=(bounds[1]-bounds[0])
-##     w2=(bounds[3]-bounds[2])
-##     w3=(bounds[5]-bounds[4])        
-##     c1=(bounds[0]+bounds[1])/2.0
-##     c2=(bounds[3]+bounds[2])/2.0
-##     c3=(bounds[4]+bounds[5])/2.0
-    self._vtkren.ResetCamera()
-    
-##     vn=camera.GetViewPlaneNormal()        
-##     radius=w1+w2+w3
-##     radius=NPY.sqrt(radius)*0.5
-##     sinus=NPY.sin(camera.GetViewAngle()*NPY.pi/360)
-##     distance=radius/sinus
-
-##     camera.SetPosition(c1+distance*vn[0],c2+distance*vn[1],c3+distance*vn[2])
-##     camera.SetFocalPoint(c1,c2,c3)
-##     self._vtkren.ResetCameraClippingRange(bounds)
-##     camera.SetParallelScale(radius);
-    
-##     pos=camera.GetPosition()
-##     fp=camera.GetFocalPoint()
-##     dist=NPY.sqrt((pos[0]-fp[0])*(pos[0]-fp[0])+(pos[1]-fp[1])*(pos[1]-fp[1])+(pos[2]-fp[2])*(pos[2]-fp[2]))
-
-##     angle=camera.GetViewAngle()
-##     taille=2*NPY.tan(angle/2.*NPY.pi/360)*dist
-
-##     print taille
-    
-    self._vtkren.Render()
-    self._waxs.Render()
-    self.iren.Render()
-
-##     print dist,distance
-##     print camera
-         
-=======
       self.bRemoveView.clicked.connect(self.b_delview)
       self.bNext.clicked.connect(self.b_next)
       self.bPrevious.clicked.connect(self.b_prev)
@@ -172,7 +98,6 @@
     sshot=QPixmap.grabWindow(self.display.winId())
     sshot.save('/tmp/foo.png','png')
 
->>>>>>> d829864b
   def SyncCameras(self,ren,event):
     cam = ren.GetActiveCamera()
     self.camAxes.SetViewUp(cam.GetViewUp())
@@ -423,16 +348,10 @@
       self._ctxt.setFocalPoint(self.cx,self.cy,self.cz)
       self._ctxt.setPosition(self.px,self.py,self.pz)
                 
-<<<<<<< HEAD
-      istyle = vtk.vtkInteractorStyleTrackballCamera()
-      istyle.AutoAdjustCameraClippingRangeOff()
-      self._vtk.SetInteractorStyle(istyle)
-=======
       self._istyle=Q7InteractorStyle(self)
       self._vtk.SetInteractorStyle(self._istyle)
       self._iren=self._istyle.GetInteractor()
       self.fillCurrentPath()
->>>>>>> d829864b
       
       self._vtkren.AddObserver("StartEvent", self.SyncCameras)
       self._vtkren.AddObserver("StartEvent", self.SyncCameras2)
@@ -544,16 +463,6 @@
     
   def b_saveview(self,name=None):
     camera = self._vtkren.GetActiveCamera()
-<<<<<<< HEAD
-    vname=self.cViews.currentText()
-    print camera
-##     print 'Save view ',vname
-##     print 'viewup',camera.GetViewUp()
-##     print 'position',camera.GetPosition()
-##     print camera.GetFocalPoint()
-    self.cViews.addItem(vname)
-    self._camera+=[[camera.GetViewUp(),camera.GetClippingRange(),camera.GetPosition()]]
-=======
     name=str(self.cViews.currentText())
     if ((name=="") or (self._camera.has_key(name))): return
     self._camera[name]=(camera.GetViewUp(),
@@ -561,7 +470,6 @@
                         camera.GetPosition(),
                         camera.GetFocalPoint())
     self.updateViewList()
->>>>>>> d829864b
 
   def b_refresh(self,pos):
       self._vtk.GetRenderWindow().Render()
@@ -576,9 +484,6 @@
           w.SetInput(actor.GetMapper().GetInput())
           actor = actors.GetNextItem()
       w.Write()
-
-  def changeview(self):
-    print 'toto'
 
   def b_xaxis(self,pos=None):
       if (self.cMirror.isChecked()): self.setAxis(pos,-1)
@@ -613,10 +518,6 @@
       hid=[n[0] for n in self._hidden]
       self.cCurrentPath.addItem(self._epix,'')
       for i in self._parser.getPathList():
-<<<<<<< HEAD
-          self.cCurrentPath.addItem(i)
-          
-=======
           pix=self._npix
           if (i in sel): pix=self._spix
           if (i in hid): pix=self._hpix
@@ -641,18 +542,13 @@
       if (path is not None):
           self.setCurrentPath(path)
 
->>>>>>> d829864b
   def setAxis(self,pos,iaxis):
     camera=self._vtkren.GetActiveCamera()
     fp=camera.GetFocalPoint()
     pos=camera.GetPosition()
-<<<<<<< HEAD
-    distance=NPY.sqrt((fp[0]-pos[0])*(fp[0]-pos[0])+(fp[1]-pos[1])*(fp[1]-pos[1])+(fp[2]-pos[2])*(fp[2]-pos[2]))
-=======
     distance=NPY.sqrt((fp[0]-pos[0])*(fp[0]-pos[0])
                       +(fp[1]-pos[1])*(fp[1]-pos[1])
                       +(fp[2]-pos[2])*(fp[2]-pos[2]))
->>>>>>> d829864b
     if iaxis == 1:
       (vx,vy,vz)=(0.,0.,1.)
       (px,py,pz)=(fp[0]+distance,fp[1],fp[2])
@@ -678,11 +574,7 @@
     self._vtkren.Render()
     self._waxs.Render()
     self._vtkren.ResetCamera()
-<<<<<<< HEAD
-    self.iren.Render()
-=======
     self._iren.Render()
->>>>>>> d829864b
     self._ctxt=wVTKContext(camera)
     self._ctxt.setViewUp(vx,vy,vz)
     self._ctxt.setPosition(px,py,pz)
@@ -736,11 +628,6 @@
       self._vtk.GetRenderWindow().Finalize()
       QWidget.close(self)
 
-<<<<<<< HEAD
-    
-# -----------------------------------------------------------------------------
-        
-=======
   def changeCurrentActor(self,atp,combo=True):
       path =atp[0]
       actor=atp[1]
@@ -839,4 +726,3 @@
 
 
 
->>>>>>> d829864b
