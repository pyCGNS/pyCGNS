--- conflicted
+++ resolved
@@ -2,13 +2,8 @@
 
 # Form implementation generated from reading ui file 'CGNS/NAV/T/Q7DiagWindow.ui'
 #
-<<<<<<< HEAD
-# Created: Fri Jun  1 13:54:56 2012
+# Created: Fri Jun  8 10:47:08 2012
 #      by: pyside-uic 0.2.13 running on PySide 1.0.9
-=======
-# Created: Sun May 20 11:28:44 2012
-#      by: pyside-uic 0.2.13 running on PySide 1.1.0
->>>>>>> 483dcbe5
 #
 # WARNING! All changes made in this file will be lost!
 
