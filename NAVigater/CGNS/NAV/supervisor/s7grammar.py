# -----------------------------------------------------------------------------
# pyS7 - CGNS/SIDS editor
# ONERA/DSNA - marc.poinot@onera.fr
# pyS7 - $Rev: 70 $ $Date: 2009-01-30 11:49:10 +0100 (Fri, 30 Jan 2009) $
# -----------------------------------------------------------------------------
# See file COPYING in the root directory of this Python module source
# tree for license information.
import CGNS.NAV.gui.s7globals
G___=CGNS.NAV.gui.s7globals.s7G

import s7parser
<<<<<<< HEAD
import CGNS.PAT.cgnskeywords as CK
=======
import CGNS.PAT.cgnskeywords as K
try:
  import CGNS.PAT.cgnskeywords as CK
except ImportError:
  pass
#  s7utils.importCGNSWarning('SIDS pattern')
>>>>>>> 63d2daeb

# --------------------------------------------------------------------
# Enumerates
def ZoneType_t_enum():
  return CK.ZoneType_l

def SimulationType_t_enum():
  return CK.SimulationType_l

def RigidGridMotionType_t_enum():
  return CK.RigidGridMotionType_l

def TurbulenceModelType_t_enum():
  return CK.TurbulenceModelType_l

def ViscosityModelType_t_enum():
  return CK.ViscosityModelType_l

def TurbulenceClosureType_t_enum():
  return CK.TurbulenceClosureType_l

def GasModelType_t_enum():
  return CK.GasModelType_l

def ThermalRelaxationModelType_t_enum():
  return CK.ThermalRelaxationModelType_l

def ChemicalKineticsModelType_t_enum():
  return CK.ChemicalKineticsModelType_l

def EMElectricFieldModelType_t_enum():
  return CK.EMElectricFieldModelType_l

def EMMagneticFieldModelType_t_enum():
  return CK.EMMagneticFieldModelType_l

def EMConductivityModelType_t_enum():
  return CK.EMConductivityModelType_l

def AverageInterfaceType_t_enum():
  return CK.AverageInterfaceType_l

def GoverningEquationsType_t_enum():
  return CK.GoverningEquationsType_l

def ElementType_t_enum():
  return CK.ElementType_l

def ArbitraryGridMotionType_t_enum():
  return CK.ArbitraryGridMotionType_l

# --- special cases
def BCTypeSimple_t_enum():
  return CK.BCTypeSimple_l

def BCTypeCompound_t_enum():
  return CK.BCTypeCompound_l

def MassUnits_t_enum():
  return CK.MassUnits_l

def LengthUnits_t_enum():
  return CK.LengthUnits_l

def TimeUnits_t_enum():
  return CK.TimeUnits_l

def TemperatureUnits_t_enum():
  return CK.TemperatureUnits_l

def AngleUnits_t_enum():
  return CK.AngleUnits_l

def LuminousIntensityUnits_t_enum():
  return CK.LuminousIntensityUnits_l

def DataClass_t_enum():
  return CK.DataClass_l

def GridLocation_t_enum():
  return CK.GridLocation_l

def GridConnectivityType_t_enum():
  return CK.GridConnectivityType_l

# --------------------------------------------------------------------
def Zone_t(pth,node,parent,tree,check,log):
  rs=1
  r=0
  msg='## No GridCoordinates in this Zone_t'
  for cn in s7parser.childNames(node):
    if (cn!='GridCoordinates'):
      r=1
      break
  if (not r): log.push("\n%s\n"%(msg),'#FAIL')
  rs*=r
  r=0
  msg='## No FlowSolution# found for output definition'
  for cn in s7parser.childNames(node):
    if (    (len(cn)>12)
        and (cn[:13]=='FlowSolution#')
        and (cn!='FlowSolution#Init')):
      r=1
      break
  if (not r): log.push("\n%s\n"%(msg),'#WARNING')
  rs*=r
  r=0
  msg='## No FlowSolution#Init found for field initialization'
  for cn in s7parser.childNames(node):
    if (cn=='FlowSolution#Init'):
      r=1
      break
  if (not r): log.push("\n%s\n"%(msg),'#WARNING')
  rs*=r
  return rs

# --------------------------------------------------------------------
def CGNSBase_t(pth,node,parent,tree,check,log):
  rs=1
  r=0
  msg='## No Zone_t found in this CGNSBase_t'
  r=s7parser.hasChildNodeOfType(node,'Zone_t')
  if (not r): log.push("\n%s\n"%(msg),'#FAIL')
  rs*=r
  r=0
  msg='## No ReferenceState found in this CGNSBase_t'
  for cn in s7parser.childNames(node):
    if (cn!='ReferenceState'):
      r=1
      break
  if (not r): log.push("\n%s\n"%(msg),'#WARNING')
  rs*=r
  return rs

# --------------------------------------------------------------------
def ZoneType_t(pth,node,parent,tree,check,log):
  msg='## Only Structured ZoneType_t is allowed'
  r=s7parser.stringValueMatches(node,'Structured')
  if (not r): log.push("\n%s\n"%(msg),'#FAIL')
  return 1

# --------------------------------------------------------------------
def IndexRange_t(pth,node,parent,tree,check,log):
  if not ((node[0]==CK.PointRange_s) or (node[0]==CK.PointRangeDonor_s)):
    return 1
  if (node[2]):
    return 0
  if not ((len(node[1])==2) and (len(node[1][0]==3)) and (len(node[1][1]==3))):
    return 0
  return 1

# --------------------------------------------------------------------
def IndexRangeT2_t(pth,node,parent,tree,check,log):
  if not (node[0]==CK.Transform_s):
    return 1
  if (node[2]):
    return 0
  if not (len(node[1])==3):
    return 0
  for n in node[1]:
    if (n not in [1,2,3,-1,-2,-3]):
      return 0
  return 1<|MERGE_RESOLUTION|>--- conflicted
+++ resolved
@@ -9,16 +9,11 @@
 G___=CGNS.NAV.gui.s7globals.s7G
 
 import s7parser
-<<<<<<< HEAD
-import CGNS.PAT.cgnskeywords as CK
-=======
-import CGNS.PAT.cgnskeywords as K
 try:
   import CGNS.PAT.cgnskeywords as CK
 except ImportError:
   pass
 #  s7utils.importCGNSWarning('SIDS pattern')
->>>>>>> 63d2daeb
 
 # --------------------------------------------------------------------
 # Enumerates
