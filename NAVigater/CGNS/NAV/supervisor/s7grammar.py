#  -------------------------------------------------------------------------
#  pyCGNS.NAV - Python package for CFD General Notation System - NAVigater
#  See license.txt file in the root directory of this Python module source  
#  -------------------------------------------------------------------------
#  $Release$
#  -------------------------------------------------------------------------
import CGNS.NAV.gui.s7globals
G___=CGNS.NAV.gui.s7globals.s7G

import s7parser
try:
  import CGNS.PAT.cgnskeywords as CK
except ImportError:
  pass
<<<<<<< HEAD
#  s7utils.importCGNSWarning('SIDS pattern')
=======
>>>>>>> 042574b7

# --------------------------------------------------------------------
# Enumerates
def ZoneType_t_enum():
  return CK.ZoneType_l

def SimulationType_t_enum():
  return CK.SimulationType_l

def RigidGridMotionType_t_enum():
  return CK.RigidGridMotionType_l

def TurbulenceModelType_t_enum():
  return CK.TurbulenceModelType_l

def ViscosityModelType_t_enum():
  return CK.ViscosityModelType_l

def TurbulenceClosureType_t_enum():
  return CK.TurbulenceClosureType_l

def GasModelType_t_enum():
  return CK.GasModelType_l

def ThermalRelaxationModelType_t_enum():
  return CK.ThermalRelaxationModelType_l

def ChemicalKineticsModelType_t_enum():
  return CK.ChemicalKineticsModelType_l

def EMElectricFieldModelType_t_enum():
  return CK.EMElectricFieldModelType_l

def EMMagneticFieldModelType_t_enum():
  return CK.EMMagneticFieldModelType_l

def EMConductivityModelType_t_enum():
  return CK.EMConductivityModelType_l

def AverageInterfaceType_t_enum():
  return CK.AverageInterfaceType_l

def GoverningEquationsType_t_enum():
  return CK.GoverningEquationsType_l

def ElementType_t_enum():
  return CK.ElementType_l

def ArbitraryGridMotionType_t_enum():
  return CK.ArbitraryGridMotionType_l

# --- special cases
def BCTypeSimple_t_enum():
  return CK.BCTypeSimple_l

def BCTypeCompound_t_enum():
  return CK.BCTypeCompound_l

def MassUnits_t_enum():
  return CK.MassUnits_l

def LengthUnits_t_enum():
  return CK.LengthUnits_l

def TimeUnits_t_enum():
  return CK.TimeUnits_l

def TemperatureUnits_t_enum():
  return CK.TemperatureUnits_l

def AngleUnits_t_enum():
  return CK.AngleUnits_l

def LuminousIntensityUnits_t_enum():
  return CK.LuminousIntensityUnits_l

def DataClass_t_enum():
  return CK.DataClass_l

def GridLocation_t_enum():
  return CK.GridLocation_l

def GridConnectivityType_t_enum():
  return CK.GridConnectivityType_l

# --------------------------------------------------------------------
def Zone_t(pth,node,parent,tree,check,log):
  rs=1
  r=0
  msg='## No GridCoordinates in this Zone_t'
  for cn in s7parser.childNames(node):
    if (cn!='GridCoordinates'):
      r=1
      break
  if (not r): log.push("\n%s\n"%(msg),'#FAIL')
  rs*=r
  r=0
  msg='## No FlowSolution# found for output definition'
  for cn in s7parser.childNames(node):
    if (    (len(cn)>12)
        and (cn[:13]=='FlowSolution#')
        and (cn!='FlowSolution#Init')):
      r=1
      break
  if (not r): log.push("\n%s\n"%(msg),'#WARNING')
  rs*=r
  r=0
  msg='## No FlowSolution#Init found for field initialization'
  for cn in s7parser.childNames(node):
    if (cn=='FlowSolution#Init'):
      r=1
      break
  if (not r): log.push("\n%s\n"%(msg),'#WARNING')
  rs*=r
  return rs

# --------------------------------------------------------------------
def CGNSBase_t(pth,node,parent,tree,check,log):
  rs=1
  r=0
  msg='## No Zone_t found in this CGNSBase_t'
  r=s7parser.hasChildNodeOfType(node,'Zone_t')
  if (not r): log.push("\n%s\n"%(msg),'#FAIL')
  rs*=r
  r=0
  msg='## No ReferenceState found in this CGNSBase_t'
  for cn in s7parser.childNames(node):
    if (cn!='ReferenceState'):
      r=1
      break
  if (not r): log.push("\n%s\n"%(msg),'#WARNING')
  rs*=r
  return rs

# --------------------------------------------------------------------
def ZoneType_t(pth,node,parent,tree,check,log):
  msg='## Only Structured ZoneType_t is allowed'
  r=s7parser.stringValueMatches(node,'Structured')
  if (not r): log.push("\n%s\n"%(msg),'#FAIL')
  return 1

# --------------------------------------------------------------------
def IndexRange_t(pth,node,parent,tree,check,log):
  if not ((node[0]==CK.PointRange_s) or (node[0]==CK.PointRangeDonor_s)):
    return 1
  if (node[2]):
    return 0
  if not ((len(node[1])==2) and (len(node[1][0]==3)) and (len(node[1][1]==3))):
    return 0
  return 1

# --------------------------------------------------------------------
def IndexRangeT2_t(pth,node,parent,tree,check,log):
  if not (node[0]==CK.Transform_s):
    return 1
  if (node[2]):
    return 0
  if not (len(node[1])==3):
    return 0
  for n in node[1]:
    if (n not in [1,2,3,-1,-2,-3]):
      return 0
  return 1<|MERGE_RESOLUTION|>--- conflicted
+++ resolved
@@ -12,10 +12,6 @@
   import CGNS.PAT.cgnskeywords as CK
 except ImportError:
   pass
-<<<<<<< HEAD
-#  s7utils.importCGNSWarning('SIDS pattern')
-=======
->>>>>>> 042574b7
 
 # --------------------------------------------------------------------
 # Enumerates
