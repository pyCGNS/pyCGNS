--- conflicted
+++ resolved
@@ -55,12 +55,7 @@
                         SIGNAL("customContextMenuRequested(QPoint)"),
                         self.clickedNode)
         self.querymodel=Q7QueryTableModel(self)
-<<<<<<< HEAD
-        self.querymodel.setup(self)
-        qlist=self.querymodel.defaultQueriesList
-=======
         qlist=self.querymodel.queriesNamesList()
->>>>>>> d829864b
         qlist.sort()
         for q in qlist: self.cQuery.addItem(q)
         ix=self.cQuery.findText(self.querymodel.getCurrentQuery())
