--- conflicted
+++ resolved
@@ -62,12 +62,8 @@
         self.signals.saveFile.connect(self.saving)
         self.getHistory()
         self.getOptions()
-<<<<<<< HEAD
-        self.getQueries()
-=======
         self.setContextMenuPolicy(Qt.CustomContextMenu)
         self.popupmenu = QMenu()
->>>>>>> d829864b
     def clickedLine(self,*args):
         if (self.controlTable.lastButton==Qt.LeftButton):
             Q7fingerPrint.raiseView(self.getIdxFromLine(args[0]))
