/*
 * sphinxdoc.css_t
 * ~~~~~~~~~~~~~~~
 *
 * Sphinx stylesheet -- sphinxdoc theme.  Originally created by
 * Armin Ronacher for Werkzeug.
 *
 * :copyright: Copyright 2007-2011 by the Sphinx team, see AUTHORS.
 * :license: BSD, see LICENSE for details.
 *
 */

@import url("basic.css");

/* -- page layout ----------------------------------------------------------- */

body {
    font-family: 'Arial', serif;
    font-size: 16px;
    letter-spacing: -0.01em;
    line-height: 150%;
    text-align: center;
    background-color: #BFD1D4;
    color: black;
    padding: 0;
    border: 1px solid #aaa;
    margin: 0px 80px 0px 80px;
    min-width: 740px;
}

div.document {
    background-color: white;
    text-align: left;
    background-image: url(contents.png);
    background-repeat: repeat-x;
}

div.bodywrapper {
    margin: 0 240px 0 0;
    border-right: 1px solid #ccc;
}

div.body {
    margin: 0;
    padding: 0.5em 20px 20px 20px;
}

div.related {
    font-size: 1em;
}

div.related ul {
    background-image: url(navigation.png);
    height: 1.5em;
    border-top: 1px solid #ddd;
    border-bottom: 1px solid #ddd;
}

div.related ul li {
    margin: 0;
    padding: 0;
    height: 1.5em;
    float: left;
}

div.related ul li.right {
    float: right;
    margin-right: 5px;
}

div.related ul li a {
    margin: 0;
    padding: 0 5px 0 5px;
    line-height: 1.75em;
    color: #EE9816;
}

div.related ul li a:hover {
    color: #3CA8E7;
}

div.sphinxsidebarwrapper {
    padding: 0;
}

div.sphinxsidebar {
    margin: 0;
    padding: 0.5em 15px 15px 0;
    width: 210px;
    float: right;
    font-size: 1em;
    text-align: left;
}

div.sphinxsidebar h3, div.sphinxsidebar h4 {
    margin: 1em 0 0.5em 0;
    font-size: 1em;
    padding: 0.1em 0 0.1em 0.5em;
    color: white;
    border: 1px solid #86989B;
    background-color: #AFC1C4;
}

div.sphinxsidebar h3 a {
    color: white;
}

div.sphinxsidebar ul {
    padding-left: 1.5em;
    margin-top: 7px;
    padding: 0;
    line-height: 130%;
}

div.sphinxsidebar ul ul {
    margin-left: 20px;
}

div.footer {
    background-color: #E3EFF1;
    color: #86989B;
    padding: 3px 8px 3px 0;
    clear: both;
    font-size: 0.8em;
    text-align: right;
}

div.footer a {
    color: #86989B;
    text-decoration: underline;
}

/* -- body styles ---------------------------------------------------------- */

p {    
    margin: 0.8em 0 0.5em 0;
}

a {
    color: #86989B;
    text-decoration: none;
}

a:hover {
    color: #AFC1C4;
}

h1 {
    margin: 0;
    padding: 0.7em 0 0.3em 0;
    font-size: 2em;
    color: #86989B;
}

h1.sphinxsidebar {
    border-style:none;
}

h2 {
    margin: 1.3em 0 0.2em 0;
    font-size: 1.35em;
    padding: 0;
    color: #86989B;
}

h3 {
    margin: 1em 0 -0.3em 0;
    color: #86989B;
    font-size: 1.2em;
}

div.body h1 a, div.body h2 a, div.body h3 a, div.body h4 a, div.body h5 a, div.body h6 a {
    color: black!important;
}

h1 a.anchor, h2 a.anchor, h3 a.anchor, h4 a.anchor, h5 a.anchor, h6 a.anchor {
    display: none;
    margin: 0 0 0 0.3em;
    padding: 0 0.2em 0 0.2em;
    color: #aaa!important;
}

h1:hover a.anchor, h2:hover a.anchor, h3:hover a.anchor, h4:hover a.anchor,
h5:hover a.anchor, h6:hover a.anchor {
    display: inline;
    text-decoration: none;
}

h1 a.anchor:hover, h2 a.anchor:hover, h3 a.anchor:hover, h4 a.anchor:hover,
h5 a.anchor:hover, h6 a.anchor:hover {
    color: #777;
    background-color: #eee;
}

a.headerlink {
    color: #c60f0f!important;
    font-size: 1em;
    margin-left: 6px;
    padding: 0 4px 0 4px;
    text-decoration: none!important;
}

a.headerlink:hover {
    background-color: #ccc;
    color: white!important;
}

cite, code {
    font-family: 'Consolas', 'Deja Vu Sans Mono',
                 'Bitstream Vera Sans Mono', monospace;
    font-size: 0.95em;
    letter-spacing: 0.01em;
}

dl {
    margin-top: 0px;
    margin-bottom: 0px;
    margin-right: 0px;
    border-top: none;
    border-bottom: none;
    border-left: none;
    border-left: none;
}

dl p {
    margin-top: 0px;
    margin-bottom: 0px;
    padding-top: 0px;
    padding-bottom: 0px;
}

dt {
    margin-top: 0px;
    margin-bottom: 0px;
    font-size: 1em;
}

dd {
    font-size: 1em;
    margin-top: 0px;
    margin-bottom: 0px;
    margin-right: 0px;
    margin-left: 1.5em;
    border-style:none;
}

dl.function {
    font-family: 'Arial', serif;
    border-top: 1px solid #86989B;
    margin-top: 0px;
    margin-bottom: 0px;
    padding-top: 0px;
    padding-bottom: 30px;
}

dl.function em {
    font-family: 'Courier', monospace;
}

dl.function ul {
    padding-top: 0px;
    padding-bottom: 0.0em;
    margin-top: 0.0em;
    margin-bottom: 0.1em;
}
dl.function li {
    padding-top: 0px;
    padding-bottom: 0px;
    margin-top: 0.0em;
    margin-bottom: 0.0em;
    list-style-type: square;
}

th.field-name {
<<<<<<< HEAD
    color: #BFD1D4;
=======
    color: #86989B;
>>>>>>> 80fda880
}

tt {
    background-color: #f2f2f2;
    color: #333;
}

tt.descclassname {
    font-family: 'Courier', monospace;
    font-size: 1.1em;
    padding-left: 0px;
    padding-top: 0px;
    padding-bottom: 0px;
    margin-top: 0px;
}

tt.descname, tt.xref {
    font-family: 'Courier', monospace;
    font-size: 1.25em;
    font-weight: bold;
    border-style:none;
}

tt.xref {
    font-family: 'Courier', monospace;
    font-size: 1em;
    border-style:none;
}

hr {
    border: 1px #ccc;
    margin: 2em;
}

a tt {
    border: 0;
    color: #AFC1C4;
}

a tt:hover {
    color: #AFC1C4;
}

span.pre {
    font-family: 'Consolas', 'Deja Vu Sans Mono',
                 'Bitstream Vera Sans Mono', monospace;
    font-size: 0.95em;
    letter-spacing: 0.015em;
    padding: 0em;
    border: none;
    background-color: none;
    color: #86989B;
}

pre {
    font-family: 'Consolas', 'Deja Vu Sans Mono',
                 'Bitstream Vera Sans Mono', monospace;
    font-size: 0.95em;
    letter-spacing: 0.015em;
    line-height: 120%;
    padding: 0.5em;
    border: 1px solid #ccc;
}

pre a {
    color: inherit;
    text-decoration: underline;
}

td.linenos pre {
    padding: 0.5em 0;
}

div.quotebar {
    background-color: #f8f8f8;
    max-width: 250px;
    float: right;
    padding: 2px 7px;
    border: 1px solid #ccc;
}

div.topic {
    background-color: #f8f8f8;
}

table {
    border-collapse: collapse;
    margin: 0 -0.5em 0 -0.5em;
}

table td, table th {
    padding: 0.2em 0.5em 0.2em 0.5em;
}

div.admonition, div.warning {
    font-size: 0.9em;
    margin: 1em 0 1em 0;
    border: 1px solid #86989B;
    background-color: #f7f7f7;
    padding: 0;
}

div.admonition p, div.warning p {
    margin: 0.5em 1em 0.5em 1em;
    padding: 0;
}

div.admonition pre, div.warning pre {
    margin: 0.4em 1em 0.4em 1em;
}

div.admonition p.admonition-title,
div.warning p.admonition-title {
    margin: 0;
    padding: 0.1em 0 0.1em 0.5em;
    color: white;
    border-bottom: 1px solid #86989B;
    font-weight: bold;
    background-color: #AFC1C4;
}

div.warning {
    border: 1px solid #940000;
}

div.warning p.admonition-title {
    background-color: #CF0000;
    border-bottom-color: #940000;
}

div.admonition ul, div.admonition ol,
div.warning ul, div.warning ol {
    margin: 0.1em 0.5em 0.5em 3em;
    padding: 0;
}

div.versioninfo {
    margin: 1em 0 0 0;
    border: 1px solid #ccc;
    background-color: #DDEAF0;
    padding: 8px;
    line-height: 1.3em;
    font-size: 0.9em;
}

.viewcode-back {
    font-family: 'Lucida Grande', 'Lucida Sans Unicode', 'Geneva',
                 'Verdana', sans-serif;
}

div.viewcode-block:target {
    background-color: #f4debf;
    border-top: 1px solid #ac9;
    border-bottom: 1px solid #ac9;
}<|MERGE_RESOLUTION|>--- conflicted
+++ resolved
@@ -272,11 +272,7 @@
 }
 
 th.field-name {
-<<<<<<< HEAD
-    color: #BFD1D4;
-=======
-    color: #86989B;
->>>>>>> 80fda880
+    color: #86989B;
 }
 
 tt {
