--- conflicted
+++ resolved
@@ -3,11 +3,9 @@
 #  See license.txt file in the root directory of this Python module source
 #  -------------------------------------------------------------------------
 #
-<<<<<<< HEAD
+
 from . import cgnskeywords as CGK
-=======
-from ...CGNS.PAT import cgnskeywords as CGK
->>>>>>> 8e5cf91b
+
 
 tlistA = [
     CGK.Descriptor_ts,
