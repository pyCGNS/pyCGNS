#  -------------------------------------------------------------------------
#  pyCGNS - Python package for CFD General Notation System -
#  See license.txt file in the root directory of this Python module source  
#  -------------------------------------------------------------------------
#  $Release$
#  -------------------------------------------------------------------------
# Change these values to fit your installation
# See notes at end of file about config values
#
# - Revision numbers are in setuputils.py
#
import sys

# --------------------------------------------------------------------
def pathfromexec(execname):
  import os
  for pth in os.environ['PATH']:
    apth=os.path.normpath(os.path.expanduser(pth))
    if os.path.exists(apth+'/'+execname): return pth
  return ''

mylocal=sys.prefix

# --------------------------------------------------------------------
INCLUDE_DIRS =['%s/include'%mylocal]
LIBRARY_DIRS =['%s/lib'%mylocal]

HAS_MLL=False
HAS_NUMPY=False
HAS_CHLONE=False
HAS_HDF5=False

# useless with distutils but maybe required for other external libs
PYTHON_VERSION          = "%d.%d"%(sys.version_info[0],sys.version_info[1])
PYTHON_PATH_INCLUDES    = [sys.prefix+'/include']
PYTHON_PATH_LIBRARIES   = [sys.prefix+'/lib']
PYTHON_LINK_LIBRARIES   = [] 
PYTHON_EXTRA_ARGS       = []

hdf5path=pathfromexec('h5dump')
HDF5_VERSION          = '1.8'
HDF5_PATH_INCLUDES    = [hdf5path+'../include']
HDF5_PATH_LIBRARIES   = [hdf5path+'..:lib']
HDF5_LINK_LIBRARIES   = ['hdf5'] 
HDF5_EXTRA_ARGS       = []

MLL_PATH_LIBRARIES    = []
MLL_LINK_LIBRARIES    = []
MLL_PATH_INCLUDES     = []
MLL_VERSION           = ''
MLL_EXTRA_ARGS        = []

NUMPY_VERSION         = ''
NUMPY_PATH_INCLUDES   = []
NUMPY_PATH_LIBRARIES  = []
NUMPY_LINK_LIBRARIES  = []
NUMPY_EXTRA_ARGS      = []

CHLONE_VERSION         = ''
CHLONE_PATH_INCLUDES   = []
CHLONE_PATH_LIBRARIES  = []
CHLONE_LINK_LIBRARIES  = []
CHLONE_EXTRA_ARGS      = []

# cannot manage include orders here...
INCLUDE_DIRS=INCLUDE_DIRS+PYTHON_PATH_INCLUDES+HDF5_PATH_INCLUDES\
             +MLL_PATH_INCLUDES+NUMPY_PATH_INCLUDES+CHLONE_PATH_INCLUDES
LIBRARY_DIRS+=LIBRARY_DIRS+PYTHON_PATH_LIBRARIES+HDF5_PATH_LIBRARIES\
             +MLL_PATH_LIBRARIES+NUMPY_PATH_LIBRARIES+CHLONE_PATH_LIBRARIES
#
# -------------------------------------------------------------------------
# You should not change values beyond this point
#
PFX='### pyCGNS:'
#
__version__=4 # @@UPDATEVERSION@@
__release__=3 # @@UPDATERELEASE@@
<<<<<<< HEAD
__revision__=418 # @@UPDATEREVISION@@
=======
__revision__=417 # @@UPDATEREVISION@@
>>>>>>> 76d5b74d
__vid__="%s.%s.%s"%(__version__,__release__,__revision__)
__doc__="""pyCGNS - %s - Python package for CFD General Notation System"""\
        %(__vid__)
version=__vid__
#
WRA_VERSION=__vid__+'.0'
VAL_VERSION=__vid__+'.0'
MAP_VERSION=__vid__+'.0'
NAV_VERSION=__vid__+'.0'
PAT_VERSION=__vid__+'.0'
DAT_VERSION=__vid__+'.0'
APP_VERSION=__vid__+'.0'
#
file_pattern="""#  -------------------------------------------------------------------------
#  pyCGNS - Python package for CFD General Notation System
#  See license.txt file in the root directory of this Python module source  
#  -------------------------------------------------------------------------
# This file has been generated on [%(DATE)s]
# Using platform [%(PLATFORM)s]

DATE='%(DATE)s'
PLATFORM='%(PLATFORM)s'
PFX='%(PFX)s'

WRA_VERSION='%(WRA_VERSION)s'
VAL_VERSION='%(VAL_VERSION)s'
MAP_VERSION='%(MAP_VERSION)s'
NAV_VERSION='%(NAV_VERSION)s'
PAT_VERSION='%(PAT_VERSION)s'
DAT_VERSION='%(DAT_VERSION)s'
APP_VERSION='%(APP_VERSION)s'

HAS_HDF5=%(HAS_HDF5)s
HAS_CHLONE=%(HAS_CHLONE)s
HAS_NUMPY=%(HAS_NUMPY)s
HAS_MLL=%(HAS_MLL)s

INCLUDE_DIRS=%(INCLUDE_DIRS)s
LIBRARY_DIRS=%(LIBRARY_DIRS)s

PYTHON_VERSION='%(PYTHON_VERSION)s'
PYTHON_PATH_LIBRARIES=%(PYTHON_PATH_LIBRARIES)s
PYTHON_LINK_LIBRARIES=%(PYTHON_LINK_LIBRARIES)s
PYTHON_PATH_INCLUDES=%(PYTHON_PATH_INCLUDES)s
PYTHON_EXTRA_ARGS=%(PYTHON_EXTRA_ARGS)s

MLL_VERSION='%(MLL_VERSION)s'
MLL_PATH_LIBRARIES=%(MLL_PATH_LIBRARIES)s
MLL_LINK_LIBRARIES=%(MLL_LINK_LIBRARIES)s
MLL_PATH_INCLUDES=%(MLL_PATH_INCLUDES)s
MLL_EXTRA_ARGS=%(MLL_EXTRA_ARGS)s

HDF5_VERSION='%(HDF5_VERSION)s'
HDF5_PATH_INCLUDES=%(HDF5_PATH_INCLUDES)s
HDF5_PATH_LIBRARIES=%(HDF5_PATH_LIBRARIES)s
HDF5_LINK_LIBRARIES=%(HDF5_LINK_LIBRARIES)s
HDF5_EXTRA_ARGS=%(HDF5_EXTRA_ARGS)s

CHLONE_VERSION='%(CHLONE_VERSION)s'
CHLONE_PATH_INCLUDES=%(CHLONE_PATH_INCLUDES)s
CHLONE_PATH_LIBRARIES=%(CHLONE_PATH_LIBRARIES)s
CHLONE_LINK_LIBRARIES=%(CHLONE_LINK_LIBRARIES)s
CHLONE_EXTRA_ARGS=%(CHLONE_EXTRA_ARGS)s

NUMPY_VERSION='%(NUMPY_VERSION)s'
NUMPY_PATH_INCLUDES=%(NUMPY_PATH_INCLUDES)s
NUMPY_PATH_LIBRARIES=%(NUMPY_PATH_LIBRARIES)s
NUMPY_LINK_LIBRARIES=%(NUMPY_LINK_LIBRARIES)s
NUMPY_EXTRA_ARGS=%(NUMPY_EXTRA_ARGS)s

__version__=4 # @@UPDATEVERSION@@
__release__=3 # @@UPDATERELEASE@@
<<<<<<< HEAD
__revision__=418 # @@UPDATEREVISION@@
=======
__revision__=417 # @@UPDATEREVISION@@
>>>>>>> 76d5b74d
__vid__="%%s.%%s.%%s"%%(__version__,__release__,__revision__)
__doc__='pyCGNS - %%s - Python package for CFD General Notation System'\
        %%(__vid__)
version=__vid__
"""
#
<|MERGE_RESOLUTION|>--- conflicted
+++ resolved
@@ -74,12 +74,8 @@
 PFX='### pyCGNS:'
 #
 __version__=4 # @@UPDATEVERSION@@
-__release__=3 # @@UPDATERELEASE@@
-<<<<<<< HEAD
-__revision__=418 # @@UPDATEREVISION@@
-=======
-__revision__=417 # @@UPDATEREVISION@@
->>>>>>> 76d5b74d
+__release__=4 # @@UPDATERELEASE@@
+__revision__=421 # @@UPDATEREVISION@@
 __vid__="%s.%s.%s"%(__version__,__release__,__revision__)
 __doc__="""pyCGNS - %s - Python package for CFD General Notation System"""\
         %(__vid__)
@@ -151,12 +147,8 @@
 NUMPY_EXTRA_ARGS=%(NUMPY_EXTRA_ARGS)s
 
 __version__=4 # @@UPDATEVERSION@@
-__release__=3 # @@UPDATERELEASE@@
-<<<<<<< HEAD
-__revision__=418 # @@UPDATEREVISION@@
-=======
-__revision__=417 # @@UPDATEREVISION@@
->>>>>>> 76d5b74d
+__release__=4 # @@UPDATERELEASE@@
+__revision__=421 # @@UPDATEREVISION@@
 __vid__="%%s.%%s.%%s"%%(__version__,__release__,__revision__)
 __doc__='pyCGNS - %%s - Python package for CFD General Notation System'\
         %%(__vid__)
