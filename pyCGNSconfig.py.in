#  -------------------------------------------------------------------------
#  pyCGNS - Python package for CFD General Notation System
#  See license.txt file in the root directory of this Python module source  
#  -------------------------------------------------------------------------
#  $File: pyCGNS/MAPper/setup.py $
#  $Node: 9081ddaefb47 $
#  $Last: v4.0.1 $
#  -------------------------------------------------------------------------
#
# Change these values to fit your installation
# See notes at end of file about config values
#
mylocal='/home/poinot/Tools-2/'

HAS_HDF5              = True

HDF5_VERSION          = '1.8.2'
HDF5_PATH_INCLUDES    = []
HDF5_PATH_LIBRARIES   = []
HDF5_LINK_LIBRARIES   = ['hdf5'] 
HDF5_EXTRA_ARGS       = []

<<<<<<< HEAD
MLL_PATH_LIBRARIES    = []
MLL_LINK_LIBRARIES    = ['cgns']
MLL_PATH_INCLUDES     = []
MLL_VERSION           = '2.5'

INCLUDE_DIRS =[] 
INCLUDE_DIRS+=['/home/tools/include','%s/include'%mylocal]
INCLUDE_DIRS+=['%s/lib/python2.6/site-packages/numpy/core/include'%mylocal]

LIBRARY_DIRS =[]
LIBRARY_DIRS+=['/home/tools/lib','%s/lib'%mylocal]
=======
INCLUDE_DIRS =[]
INCLUDE_DIRS+=['%s/include'%mylocal]
INCLUDE_DIRS+=['%s/lib/python2.6/site-packages/numpy/core/include'%mylocal]

LIBRARY_DIRS =[]
LIBRARY_DIRS+=['%s/lib'%mylocal]
>>>>>>> 042574b7

NUMPY_VERSION         = '1.4'
NUMPY_PATH_INCLUDES   = None
NUMPY_PATH_LIBRARIES  = None
NUMPY_LINK_LIBRARIES  = None
NUMPY_EXTRA_ARGS      = []

#
# -------------------------------------------------------------------------
# You should not change values beyond this point
#
MAJORVERSION=4
MINORVERSION=0
#
WRA_VERSION='4.0.1'
VAL_VERSION='4.0.1'
MAP_VERSION='4.0.1'
NAV_VERSION='4.0.1'
PAT_VERSION='4.0.1'
DAT_VERSION='4.0.1'
APP_VERSION='4.0.1'
#
#
__version__=MAJORVERSION
__release__=MINORVERSION
__vid__="%d.%d"%(__version__,__release__)
__doc__="""pyCGNS - v%d.%s - Python package for CFD General Notation System"""%(__version__,__release__)
version=__vid__
#
# How config values are set:
# - First this file is imported, a config dictionnary of values is built.
# - Second, depending on module you build, the config file values are
#   used to find required depends. If the values you set cannot solve
#   these depends, we try some hints of our own. If it fails, an error
#   breaks the process. If it succeed, the resulting value overrides
#   your value in the config dictionnary. This latter is stored in the build
#   directory as the second config dictionnary.
# - Any subsequent module build/install first loads the First config dict and
#   then the second config dict.
# - Actually, but dictonnaries are in the same file, but you don't have to
#   care about that:
#   1 pyCGNSconfig.p.in is copied into build/lib/CGNS/pyCGNSconfig.py
#   2 modified values are added at the end of build/lib/CGNS/pyCGNSconfig.py
#
# --- last line of original file
#     lines below are generated
#

<|MERGE_RESOLUTION|>--- conflicted
+++ resolved
@@ -20,26 +20,17 @@
 HDF5_LINK_LIBRARIES   = ['hdf5'] 
 HDF5_EXTRA_ARGS       = []
 
-<<<<<<< HEAD
 MLL_PATH_LIBRARIES    = []
 MLL_LINK_LIBRARIES    = ['cgns']
 MLL_PATH_INCLUDES     = []
 MLL_VERSION           = '2.5'
 
 INCLUDE_DIRS =[] 
-INCLUDE_DIRS+=['/home/tools/include','%s/include'%mylocal]
-INCLUDE_DIRS+=['%s/lib/python2.6/site-packages/numpy/core/include'%mylocal]
-
-LIBRARY_DIRS =[]
-LIBRARY_DIRS+=['/home/tools/lib','%s/lib'%mylocal]
-=======
-INCLUDE_DIRS =[]
 INCLUDE_DIRS+=['%s/include'%mylocal]
 INCLUDE_DIRS+=['%s/lib/python2.6/site-packages/numpy/core/include'%mylocal]
 
 LIBRARY_DIRS =[]
 LIBRARY_DIRS+=['%s/lib'%mylocal]
->>>>>>> 042574b7
 
 NUMPY_VERSION         = '1.4'
 NUMPY_PATH_INCLUDES   = None
