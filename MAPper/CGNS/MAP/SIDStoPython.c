--- conflicted
+++ resolved
@@ -455,7 +455,6 @@
     }
     else
     {
-<<<<<<< HEAD
       ddims[0]=PyArray_NDIM(dobject);
       total=1;
       for (n=0; n<ddims[0]; n++)
@@ -475,9 +474,7 @@
         }
       } 
       *dvalue=(char*)PyArray_DATA(dobject);
-=======
       ostr=PyArray_ToString((PyArrayObject*)dobject,NPY_ANYORDER);
->>>>>>> 63d2daeb
     }
     ddims[0]=1;
     dshape[0]=strlen((char*)PyString_AsString(ostr));
@@ -569,11 +566,7 @@
     for (n=0;n<ndim;n++)
     {
       S2P_TRACE(("%d",(int)(npy_dim_vals[n])));
-<<<<<<< HEAD
-      if (n<ndim+1)
-=======
       if (n<ndim-1)
->>>>>>> 63d2daeb
       {
 	S2P_TRACE(("x"));
       }
