/* ------------------------------------------------------------------------- */
/* pyCGNS.MAP - CFD General Notation System - SIDS-to-Python MAPping         */
/* See license.txt file in the root directory of this Python module source   */
/* ------------------------------------------------------------------------- */
#include "SIDStoPython.h"
#include "numpy/arrayobject.h"
/* ------------------------------------------------------------------------- */
#define MAXCHILDRENCOUNT   1024
#define MAXLINKNAMESIZE    1024
#define MAXPATHSIZE        1024
#define MAXFILENAMESIZE    1024
#define MAXDATATYPESIZE    32
#define MAXDIMENSIONVALUES 12
#define MAXFORMATSIZE      20
#define MAXERRORSIZE       80
#define MAXVERSIONSIZE     32

#define S2P_FREECONTEXTPTR( ctxt ) \
if (ctxt->_c_float !=NULL){free(ctxt->_c_float);};\
if (ctxt->_c_double!=NULL){free(ctxt->_c_double);};\
if (ctxt->_c_int   !=NULL){free(ctxt->_c_int);};\
ctxt->_c_float =NULL;\
ctxt->_c_int   =NULL;\
ctxt->_c_double=NULL;\
ctxt->_c_char  =NULL;

#define S2P_HASFLAG( flag ) ((context->flg & flag) == flag)
#define S2P_SETFLAG( flag ) ( context->flg |=  flag)
#define S2P_CLRFLAG( flag ) ( context->flg &= ~flag)

#define S2P_TRACE( txt ) \
if (S2P_HASFLAG(S2P_FTRACE)){printf txt ;fflush(stdout);}

#define S2P_TRACE__( txt ) \
if (S2P_HASFLAG(S2P_FTRACE)){ txt ;}

static char *DT_MT="MT";
static char *DT_I4="I4";
static char *DT_I8="I8";
static char *DT_R4="R4";
static char *DT_R8="R8";
static char *DT_C1="C1";

/* ------------------------------------------------------------------------- */
static L3_Cursor_t *s2p_addoneHDF(char *filename,s2p_ctx_t *context)
{
  L3_Cursor_t *l3db;
  int openfile;
  s2p_ent_t *nextdbs,*prevdbs;

  l3db=NULL;
  openfile=1;
  nextdbs=context->dbs;
  if (nextdbs==NULL)
  {
    nextdbs=(s2p_ent_t*)malloc(sizeof(s2p_ent_t));
    context->dbs=nextdbs;
  }
  else
  {
    prevdbs=context->dbs;
    while (nextdbs!=NULL)
    {
      if (!strcmp(nextdbs->filename,filename))
      {
	l3db=nextdbs->l3db;
	openfile=0;
	S2P_TRACE(("### open [%s] (already opened)\n",filename));
	break;
      }
      prevdbs=nextdbs;
      nextdbs=nextdbs->next;
    }
    if (openfile)
    {
      prevdbs->next=(s2p_ent_t*)malloc(sizeof(s2p_ent_t));
      nextdbs=prevdbs->next;
    }
  }
  if (openfile)
  {
    /* L3_F_OWNDATA|L3_F_WITHCHILDREN */
    nextdbs->l3db=L3_openFile(filename,L3_OPEN_OLD,L3_F_OPEN_DEFAULT);
    nextdbs->filename=(char*)malloc(sizeof(char)*strlen(filename)+1);
    strcpy(nextdbs->filename,filename);
    nextdbs->dirname=NULL;
    nextdbs->next=NULL;
    l3db=nextdbs->l3db;
    S2P_TRACE(("### open [%s]\n",filename));
  }
  return l3db;
}
/* ------------------------------------------------------------------------- */
static void s2p_closeallHDF(s2p_ctx_t *context)
{
  s2p_ent_t *nextdbs,*dbs;

  dbs=context->dbs;
  if (dbs!=NULL)
  {
    while (dbs->next!=NULL)
    {
      L3_close(dbs->l3db);
      if (dbs->filename!=NULL){ free(dbs->filename); }
      if (dbs->dirname!=NULL){ free(dbs->dirname); }
      nextdbs=dbs->next;
      free(dbs);
      dbs=nextdbs;
    }
  }
  context->dbs=NULL;
}
/* ------------------------------------------------------------------------- */
static s2p_ctx_t *s2p_filllinktable(PyObject *linktable, s2p_ctx_t *context)
{
  int linktablesize,n,sz;
  char *st;
  s2p_lnk_t *nextlink;

  if ((linktable == NULL) || (!PyList_Check(linktable))){ return NULL; }
  linktablesize=PyList_Size(linktable);
  if (!linktablesize) { return NULL; }
  nextlink=context->lnk;
  if (nextlink == NULL)
  {
    nextlink=(s2p_lnk_t*)malloc(sizeof(s2p_lnk_t));
    context->lnk=nextlink;
  }
  else
  {
    while (nextlink->next != NULL )
    {
      nextlink=nextlink->next;
    }
  }
  for (n=0;n<linktablesize;n++)
  {
    /* No check on list contents here, it's far easier at the Python level
       and it would lead to something too hairy here. */
    sz=PyString_Size(PySequence_GetItem(PyList_GetItem(linktable,n),0));
    st=PyString_AsString(PySequence_GetItem(PyList_GetItem(linktable,n),0));
    nextlink->targetfilename=(char*)malloc(sizeof(char)*sz+1);
    strcpy(nextlink->targetfilename,st);
    sz=PyString_Size(PySequence_GetItem(PyList_GetItem(linktable,n),1));
    st=PyString_AsString(PySequence_GetItem(PyList_GetItem(linktable,n),1));
    nextlink->targetnodename=(char*)malloc(sizeof(char)*sz+1);
    strcpy(nextlink->targetnodename,st);
    sz=PyString_Size(PySequence_GetItem(PyList_GetItem(linktable,n),2));
    st=PyString_AsString(PySequence_GetItem(PyList_GetItem(linktable,n),2));
    nextlink->localnodename=(char*)malloc(sizeof(char)*sz+1);
    strcpy(nextlink->localnodename,st);
    nextlink->next=NULL;
  }         
  return context;
}
/* ------------------------------------------------------------------------- */
static void s2p_freelinktable(s2p_ctx_t *context)
{
  s2p_lnk_t *nextlink,*links;

  links=context->lnk;
  if (links!=NULL)
  {
    while (links->next!=NULL)
    {
      free(links->targetfilename);
      free(links->targetnodename);
      free(links->localnodename);
      nextlink=links->next;
      free(links);
      links=nextlink;
    }
  }
  context->lnk=NULL;
}
/* ------------------------------------------------------------------------- */
static int s2p_checklinktable(s2p_ctx_t *context,char *nodename)
{
  s2p_lnk_t *links;

  links=context->lnk;
  if (links!=NULL)
  {
    while (links->next!=NULL)
    {
      if (!strcmp(links->localnodename,nodename))
      {
	return 1;
      }
      links=links->next;
    }
  }
  return 0;
}
/* ------------------------------------------------------------------------- */
static PyObject *s2p_getlinktable(s2p_ctx_t *context)
{
  PyObject *rt,*lk;
  s2p_lnk_t *links;

  rt=PyList_New(0);
  links=context->lnk;
  while (links!=NULL)
  {
    lk=Py_BuildValue("[sss]",
    		       links->targetfilename,
    		       links->targetnodename,
    		       links->localnodename);
    PyList_Append(rt,lk);
    links=links->next;
  }
  return rt;
}
/* ------------------------------------------------------------------------- */
static void s2p_linkstack(char 	     *curpath,
                          char 	     *destfile,
			  char 	     *destnode,
                          s2p_ctx_t  *context)
{
  s2p_lnk_t *nextlink,*curlink;
  int sz;

  nextlink=context->lnk;
  if (nextlink!=NULL)
  {
    while (nextlink->next != NULL )
    {
      nextlink=nextlink->next;
    }
    nextlink->next=(s2p_lnk_t*)malloc(sizeof(s2p_lnk_t));
    curlink=nextlink->next;
  }
  else
  {
    context->lnk=(s2p_lnk_t*)malloc(sizeof(s2p_lnk_t));
    curlink=context->lnk;
  }
  sz=strlen(destfile);
  curlink->targetfilename=(char*)malloc(sizeof(char)*sz+1);
  sz=strlen(destnode);
  curlink->targetnodename=(char*)malloc(sizeof(char)*sz+1);
  sz=strlen(curpath);
  curlink->localnodename=(char*)malloc(sizeof(char)*sz+1);
  curlink->next=NULL;
  strcpy(curlink->targetfilename,destfile);
  strcpy(curlink->targetnodename,destnode);
  strcpy(curlink->localnodename,curpath);
}
/* ------------------------------------------------------------------------- */
static hid_t s2p_linktrack(L3_Cursor_t *l3db,
			    char        *nodename,
			    s2p_ctx_t   *context)
{
  char curpath[MAXPATHSIZE];
  char name[L3_MAX_NAME+1];
  char destnode[L3_MAX_NAME+1];
  char destfile[MAXFILENAMESIZE];
  int parsepath,c;
  hid_t id,nid;
  char *p;
  L3_Cursor_t *lkhdfdb;

  parsepath=1;
  p=nodename;
  nid=l3db->root_id;
  curpath[0]='\0';

  while (parsepath)
  {
    id=nid;
    while ((*p!='\0')&&(*p!='/')) { p++; }
    if (*p=='\0'){ break; }
    p++;
    c=0;
    while ((*p!='\0')&&(*p!='/')) 
    { 
      name[c]=*p; 
      p++;
      c++;
    }
    name[c]='\0';
    strcat(curpath,"/");
    strcat(curpath,name);

    /*    printf("linktrack [%s][%s]\n",curpath,name);fflush(stdout); */
    nid=L3_path2Node(l3db,curpath);
    if (L3_isLinkNode(l3db,nid,destfile,destnode))
    {
      S2P_TRACE(("\n### Link Follow link: [%s][%s]\n",destfile,destnode));

      s2p_linkstack(curpath,destfile,destnode,context);
      lkhdfdb=s2p_addoneHDF(destfile,context);
      nid=s2p_linktrack(lkhdfdb,destnode,context);
    } 
  }
  return nid;
}
/* ------------------------------------------------------------------------- */
static int s2p_trustlink(char *file, char *name)
{
  return 1;
}
/* ------------------------------------------------------------------------- */
static int s2p_getData(PyObject *dobject, 
		       char **dtype, int *ddims, int *dshape, char **dvalue,
		       s2p_ctx_t  *context)
{
  int n,total;
  PyObject *ostr;

  *dtype=DT_MT;
  ddims[0]=0;
  *dvalue=NULL;

  L3M_CLEARDIMS(dshape);

  /* --- Integer */
  if (   (PyArray_Check(dobject) && (PyArray_TYPE(dobject)==NPY_INT))
      || (PyLong_Check(dobject)))
  {
    *dtype=DT_I4;
    if (PyLong_Check(dobject))
    {
      ddims[0]=1;
      dshape[0]=1;
      context->_c_int=(int*)malloc(sizeof(int));
      *context->_c_int=(int)PyLong_AsLong(dobject);
      *dvalue=(char*)&context->_c_int;
    }
    else
    {
      ddims[0]=PyArray_NDIM(dobject);
      for (n=0; n<ddims[0]; n++)
      {
        dshape[ddims[0]-n-1]=(int)PyArray_DIM(dobject,n);
        total*=dshape[ddims[0]-n-1];
      } 
      *dvalue=(char*)PyArray_DATA(dobject);
    }
    return 1;
  }
  /* --- Long */
  if (PyArray_Check(dobject) && (PyArray_TYPE(dobject)==NPY_LONG))
  {
    *dtype=DT_I8;
    ddims[0]=PyArray_NDIM(dobject);
    for (n=0; n<ddims[0]; n++)
    {
      dshape[ddims[0]-n-1]=(int)PyArray_DIM(dobject,n);
      total*=dshape[ddims[0]-n-1];
    } 
    *dvalue=(char*)PyArray_DATA(dobject);
    return 1;
  }
  /* --- Double */
  if (   (PyArray_Check(dobject) && (PyArray_TYPE(dobject)==NPY_DOUBLE))
      || (PyFloat_Check(dobject)))
  {
    if (PyFloat_Check(dobject))
    {
      ddims[0]=1;
      dshape[0]=1;
      context->_c_double=(double*)malloc(sizeof(double));
      *context->_c_double=(double)PyFloat_AsDouble(dobject);
      *dvalue=(char*)&context->_c_double;
    }
    else
    {
      *dtype=DT_R8;
      ddims[0]=PyArray_NDIM(dobject);
      total=1;
      for (n=0; n<ddims[0]; n++)
      {
        dshape[ddims[0]-n-1]=(int)PyArray_DIM(dobject,n);
        total*=dshape[ddims[0]-n-1];
      } 
      *dvalue=(char*)PyArray_DATA(dobject);
    }
    return 1;
  }
  /* --- Float */
  if ((PyArray_Check(dobject) && (PyArray_TYPE(dobject)==NPY_FLOAT)))
  {
    *dtype=DT_R4;
    ddims[0]=PyArray_NDIM(dobject);
    /* index is the C order for numpy. Even if array is FORTRAN, you should
       pass an index with the C order, i.e. imax,ijmax,kmax...
       Then you have to reverse the size if you detect a fortran */
    for (n=0; n<ddims[0]; n++)
    {
      dshape[ddims[0]-n-1]=(int)PyArray_DIM(dobject,n);
    } 
    *dvalue=(char*)PyArray_DATA(dobject);
    return 1;
  }
  /* --- String */
  if ((PyArray_Check(dobject) && (PyArray_TYPE(dobject)==NPY_STRING)))
  {
    *dtype=DT_C1;
    if (PyString_Check(dobject))
    {
      ostr=dobject;
    }
    else
    {
<<<<<<< HEAD
      ostr=PyArray_ToString(dobject,NPY_ANYORDER);
=======
      ddims[0]=PyArray_NDIM(dobject);
      total=1;
      for (n=0; n<ddims[0]; n++)
      {
        dshape[ddims[0]-n-1]=(int)PyArray_DIM(dobject,n);
        total*=dshape[ddims[0]-n-1];
      } 
      *dvalue=(char*)PyArray_DATA(dobject);
>>>>>>> 30c6c5cb
    }
    ddims[0]=1;
    dshape[0]=strlen((char*)PyString_AsString(ostr));
    context->_c_char=(char*)malloc(dshape[0]*sizeof(char)+1);
    strcpy(context->_c_char,(char*)PyString_AsString(ostr));
    *dvalue=(char*)context->_c_char;
    return 1;
  }
  return 1;
}
/* ------------------------------------------------------------------------- */
static PyObject* s2p_parseAndReadHDF(hid_t    	  id,
                                     char      	 *name,
                                     char*     	  curpath,    
                                     char*     	  path,    
                                     s2p_ctx_t   *context,
				     L3_Cursor_t *l3db)
{
  char      destnode[L3_MAX_NAME+1];
  char      destfile[MAXFILENAMESIZE];
  int       ndim,tsize,n,count,child;
  int       error,arraytype,toknpath;
  hid_t    actualid;
  PyObject *o_clist,*o_value,*o_child,*o_node;
  npy_intp  npy_dim_vals[MAXDIMENSIONVALUES];
  void     *data;
  char     *nextpath;
  L3_Cursor_t *lkl3db;
  L3_Node_t *rnode,*cnode;

  context->dpt-=1;

  o_value=NULL;
  data=NULL;
  count=0;
  error=-1;
  
  /* In case of path, we are in a link search or sub-tree retrieval. We
     skip the Python node creation but we keep track of links. */
  actualid=id;
  if (L3_isLinkNode(l3db,id,destfile,destnode))
  {
    if (S2P_HASFLAG(S2P_FFOLLOWLINKS) && s2p_trustlink(destfile,destnode))
    {
      S2P_TRACE(("\n### Parse Follow link: [%s][%s]\n",destfile,destnode));
      /* We recurse on destination file, S2P functions should be used and
         not HDF functions, because HDF lib would hide links to S2P.
         Then we start our parse from the root node and keep track of links,
         the actual node is finally used at the end. */
      s2p_linkstack(curpath,destfile,destnode,context);
      lkl3db=s2p_addoneHDF(destfile,context);
      actualid=s2p_linktrack(lkl3db,destnode,context);
    }
  }
  L3M_SETFLAG(l3db,L3_F_WITHCHILDREN|L3_F_WITHDATA);
  rnode=L3_nodeRetrieve(l3db,actualid);
  if (rnode == NULL)
  {
    S2P_TRACE(("### (%s) Retrieve returns NULL POINTER",curpath));
    return NULL;
  }
  S2P_TRACE(("### (%s) [%s]",curpath,rnode->label));
  if (rnode->dtype!=L3E_VOID)
  {
    S2P_TRACE(("[%s]",L3_typeAsStr(rnode->dtype)));
    tsize=1;
    n=0;
    ndim=0;
    npy_dim_vals[0]=0;
    while ((n<L3_MAX_DIMS)&&(rnode->dims[n]!=-1))
    {
      tsize*=rnode->dims[n];
      ndim++;
      n++;
    }
    n=0;
    while ((n<L3_MAX_DIMS)&&(rnode->dims[n]!=-1))
    {
      npy_dim_vals[ndim-n-1]=rnode->dims[n];
      n++;
    } 
    S2P_TRACE(("{"));
    for (n=0;n<ndim;n++)
    {
      S2P_TRACE(("%d",npy_dim_vals[n]));
      if (n<ndim+1)
      {
	S2P_TRACE(("x"));
      }
    } 
    S2P_TRACE(("}=%d",tsize));
    if ((rnode->dtype==L3E_I4) || (rnode->dtype==L3E_I4ptr))
    {
      arraytype=NPY_INT;
    }
    else if ((rnode->dtype==L3E_C1) || (rnode->dtype==L3E_C1ptr))
    {
      arraytype=NPY_CHAR;
    }
    else if ((rnode->dtype==L3E_R8) || (rnode->dtype==L3E_R8ptr))
    {
      arraytype=NPY_DOUBLE;
    }
    else if ((rnode->dtype==L3E_I8) || (rnode->dtype==L3E_I8ptr))
    {
      arraytype=NPY_LONG;
    }
    else if ((rnode->dtype==L3E_R4) || (rnode->dtype==L3E_R4ptr))
    {
      arraytype=NPY_FLOAT;
    }
    else
    {
      arraytype=-1;
    }
    if (arraytype!=-1)
    {
      printf("[%d]\n",ndim);fflush(stdout);
      printf("[%d]\n",npy_dim_vals[0]);fflush(stdout);
      printf("[%p]\n",rnode->data);fflush(stdout);
      o_value=(PyObject*)PyArray_New(&PyArray_Type,
				     ndim,npy_dim_vals, 
				     arraytype,(npy_intp *)NULL,
				     (void*)rnode->data,0, 
				     NPY_OWNDATA,
				     (PyObject*)NULL);
    }
  }
  S2P_TRACE(("\n"));
  /* Loop on children. This is a depth first recurse. In case of a path search,
     skip until we have the right name. */
  o_clist=PyList_New(0);
  nextpath=path;
  child=0;
  if (rnode->children == NULL)
  {
    S2P_TRACE(("### No child \n"));
  }
  while ((rnode->children != NULL) && (rnode->children[child] != -1))
  {
    cnode=L3_nodeRetrieve(l3db,rnode->children[child]);
    strcat(curpath,"/");
    strcat(curpath,cnode->name);
    if ((path!=NULL) && (strlen(path)!=0))
    {
      nextpath=strchr(path,'/');
      if (nextpath)
      {
        toknpath=(int)(nextpath-path); /* should work for chars */
        S2P_TRACE(("### Path compare [%s] to [%s] up to [%d]\n",
                   path+1,cnode->name,toknpath));
        if (!strncmp(path+1,cnode->name,toknpath))
        {
          S2P_TRACE(("### Path compare OK\n"));
        } 
      }
    }
    /* HDF can parse paths, i.e. a node name can be a path and the
       resulting ID is the actual last node. However, we SHOULD not use that
       because we want to have control on link parse. */
    o_child=s2p_parseAndReadHDF(cnode->id,cnode->name,curpath,nextpath,
				context,l3db);
    curpath[strlen(curpath)-strlen(cnode->name)-1]='\0';
    PyList_Append(o_clist,o_child);
    child++;
  }
  if (o_value==NULL)
  {
    Py_INCREF(Py_None);
    o_value=Py_None;
  };
  o_node=Py_BuildValue("[sOOs]",name,o_value,o_clist,rnode->label);

  return o_node;
}
/* ------------------------------------------------------------------------- */
static int s2p_parseAndWriteHDF(hid_t     id,
                                PyObject  *tree,
                                char      *curpath,
                                char      *path,
                                s2p_ctx_t *context,
				L3_Cursor_t *l3db)
{
  char *name=NULL,*label=NULL,*tdat=NULL;
  int sz=0,n=0,ret=0,tsize=1;
  int ndat=0,ddat[NPY_MAXDIMS];
  char *vdat=NULL;
  L3_Node_t *node=NULL;

  if (    (PyList_Check(tree))
       && (PyList_Size(tree) == 4)
       && (PyString_Check(PyList_GetItem(tree,0)))
       && (PyString_Check(PyList_GetItem(tree,3))))
  {
    name=PyString_AsString(PyList_GetItem(tree,0));
    label=PyString_AsString(PyList_GetItem(tree,3));
    strcat(curpath,"/");
    strcat(curpath,name);
    S2P_TRACE(("### create [%s][%s]",curpath,label));
    if (s2p_checklinktable(context,curpath))
    {
      S2P_TRACE(("### linked to [%s][%s]\n",curpath,label));
    }
    S2P_FREECONTEXTPTR(context);
    s2p_getData(PyList_GetItem(tree,1),&tdat,&ndat,ddat,&vdat,context);
    n=0;
    tsize=1;
    S2P_TRACE(("{"));
    while ((n<L3_MAX_DIMS)&&(ddat[n]!=-1))
    {
      tsize*=ddat[n];
      S2P_TRACE(("%d",ddat[n]));
      n++;
      if ((n<L3_MAX_DIMS)&&(ddat[n]!=-1))
      {
	S2P_TRACE(("x"));
      }
    } 
    S2P_TRACE(("}=%d\n",tsize));
    node=L3_nodeSet(l3db,node,name,label,ddat,L3_typeAsEnum(tdat),vdat,L3_H_NONE);
    L3_nodeCreate(l3db,id,node);
    if (PyList_Check(PyList_GetItem(tree,2)))
    {
      sz=PyList_Size(PyList_GetItem(tree,2));
      for (n=0;n<sz;n++)
      {
        ret=s2p_parseAndWriteHDF(node->id,
				 PyList_GetItem(PyList_GetItem(tree,2),n),
                                 curpath,path,context,l3db); 
      } 
    }
    curpath[strlen(curpath)-strlen(name)-1]='\0';
  }
  return ret;
}
/* ------------------------------------------------------------------------- */
/* Interface Functions                                                       */
/* ------------------------------------------------------------------------- */
PyObject* s2p_loadAsHDF(char *filename,
                        int   flags,
                        int   threshold,
                        int   depth,
                        char *path)
{
  char name[L3_MAX_NAME+1];
  char cpath[MAXPATHSIZE];
  PyObject *tree,*ret,*links;
  s2p_ctx_t *context;
  L3_Cursor_t *l3db;
  L3_Node_t   *rnode;

  context=(s2p_ctx_t*)malloc(sizeof(s2p_ctx_t));
  context->flg=flags;
  context->lnk=NULL;
  context->dbs=NULL;
  context->thh=threshold;
  context->dpt=depth;
  context->_c_float =NULL;
  context->_c_double=NULL;
  context->_c_int=NULL;
  context->_c_char=NULL;
  name[0]='\0';
  cpath[0]='\0';

  /* We do NOT check file name or file access, it's up to the caller to make
     such checks. Anyway, HDF will check. */
  l3db=s2p_addoneHDF(filename,context);
  rnode=L3_nodeRetrieve(l3db,l3db->root_id);
  ret=s2p_parseAndReadHDF(l3db->root_id,rnode->name,cpath,path,context,l3db);
  links=s2p_getlinktable(context);
  s2p_freelinktable(context);

  if (ret==NULL)
  {
    ret=Py_None;
    tree=Py_BuildValue("([sOOs]O)",
		       CGNSTree_n,Py_None,ret,CGNSTree_ts,links);
  }
  else
  {
    tree=Py_BuildValue("([sOOs]O)",
		       CGNSTree_n,Py_None,PyList_GetItem(ret,2),CGNSTree_ts,
		       links);
  }
  s2p_closeallHDF(context);
  Py_INCREF(Py_None);
  S2P_FREECONTEXTPTR(context);
  free(context);

  return tree;
}
/* ------------------------------------------------------------------------- */
int s2p_saveAsHDF(char      *filename,
                  PyObject  *tree,
                  PyObject  *links,
                  int        flags,
                  int        threshold,
                  int        depth,
                  char*      path)    
{
  int ret=0,sz=-1;
  char cpath[MAXPATHSIZE],*tdat=NULL;
  s2p_ctx_t *context=NULL;
  PyObject *rtree,*otree=NULL;
  int dims[L3_MAX_DIMS];
  int ndat=0,ddat[NPY_MAXDIMS],n=0;
  char *vdat=NULL;
  L3_Cursor_t *l3db=NULL;
  L3_Node_t *node=NULL;

  context=(s2p_ctx_t*)malloc(sizeof(s2p_ctx_t));
  context->flg=flags;
  context->lnk=NULL;
  context->dbs=NULL;
  context->thh=threshold;
  context->dpt=depth;
  context->_c_float =NULL;
  context->_c_int=NULL;
  context->_c_double=NULL;
  context->_c_char=NULL;
  cpath[0]='\0';

  S2P_TRACE(("### save in file [%s]\n",filename));
  if (    (PyList_Check(tree))
       && (PyList_Size(tree) == 4)
       && (PyString_Check(PyList_GetItem(tree,0)))
       && (PyList_Check(PyList_GetItem(tree,2)))
       && (PyString_Check(PyList_GetItem(tree,3))))
  {
    s2p_filllinktable(links,context);
    l3db=L3_openFile(filename,L3_OPEN_NEW,L3_F_OPEN_DEFAULT);
    if (!L3M_ECHECK(l3db))
    {
      L3_printError(l3db);
      return -1;
    }
    rtree=PyList_GetItem(tree,2);
    if (PyList_Check(rtree))
    {
      sz=PyList_Size(rtree);
      for (n=0;n<sz;n++)
      {
	otree=PyList_GetItem(rtree,n);
	if (   PyList_Check(otree)
            && PyList_Size(otree) == 4
	    && PyString_Check(PyList_GetItem(otree,0))
	    && PyString_Check(PyList_GetItem(otree,3))
	    && !strcmp(PyString_AsString(PyList_GetItem(otree,3)),
		       CGNSLibraryVersion_ts))
	{
	  S2P_TRACE(("### create [CGNSLibraryVersion]\n"));
	  S2P_FREECONTEXTPTR(context);
	  s2p_getData(PyList_GetItem(otree,1),&tdat,&ndat,ddat,&vdat,context);
	  L3_initDims(dims,1,-1);
	  node=L3_nodeSet(l3db,node,CGNSLibraryVersion_n,CGNSLibraryVersion_ts,
			  dims,L3E_R4,vdat,L3_H_NONE);
	  L3_nodeCreate(l3db,l3db->root_id,node);
	}
	else
	{
	  ret=s2p_parseAndWriteHDF(l3db->root_id,otree,
				   cpath,path,context,l3db);
	}
      } 
    }
    L3_close(l3db);
    s2p_freelinktable(context);
    S2P_FREECONTEXTPTR(context);
    free(context);
  }

  return ret;
}
/* ------------------------------------------------------------------------- */
<|MERGE_RESOLUTION|>--- conflicted
+++ resolved
@@ -403,18 +403,7 @@
     }
     else
     {
-<<<<<<< HEAD
       ostr=PyArray_ToString(dobject,NPY_ANYORDER);
-=======
-      ddims[0]=PyArray_NDIM(dobject);
-      total=1;
-      for (n=0; n<ddims[0]; n++)
-      {
-        dshape[ddims[0]-n-1]=(int)PyArray_DIM(dobject,n);
-        total*=dshape[ddims[0]-n-1];
-      } 
-      *dvalue=(char*)PyArray_DATA(dobject);
->>>>>>> 30c6c5cb
     }
     ddims[0]=1;
     dshape[0]=strlen((char*)PyString_AsString(ostr));
