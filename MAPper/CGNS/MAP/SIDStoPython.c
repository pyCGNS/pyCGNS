/* 
#  -------------------------------------------------------------------------
#  pyCGNS.MAP - Python package for CFD General Notation System - MAPper
#  See license.txt file in the root directory of this Python module source  
#  -------------------------------------------------------------------------
#  $Release$
#  ------------------------------------------------------------------------- 
*/
#include "SIDStoPython.h"
#include "numpy/arrayobject.h"
/* ------------------------------------------------------------------------- */
#define MAXCHILDRENCOUNT   1024
#define MAXLINKNAMESIZE    1024
#define MAXPATHSIZE        1024
#define MAXFILENAMESIZE    1024
#define MAXDATATYPESIZE    32
#define MAXDIMENSIONVALUES 12
#define MAXFORMATSIZE      20
#define MAXERRORSIZE       80
#define MAXVERSIONSIZE     32

#define S2P_FREECONTEXTPTR( ctxt ) \
if (ctxt->_c_float !=NULL){free(ctxt->_c_float);};\
if (ctxt->_c_double!=NULL){free(ctxt->_c_double);};\
if (ctxt->_c_int   !=NULL){free(ctxt->_c_int);};\
ctxt->_c_float =NULL;\
ctxt->_c_int   =NULL;\
ctxt->_c_double=NULL;\
ctxt->_c_char  =NULL;

#define S2P_HASFLAG( flag ) ((context->flg & flag) == flag)
#define S2P_SETFLAG( flag ) ( context->flg |=  flag)
#define S2P_CLRFLAG( flag ) ( context->flg &= ~flag)

#define S2P_TRACE( txt ) \
if (S2P_HASFLAG(S2P_FTRACE)){printf txt ;fflush(stdout);}

static char *DT_MT="MT";
static char *DT_I4="I4";
static char *DT_I8="I8";
static char *DT_R4="R4";
static char *DT_R8="R8";
static char *DT_C1="C1";

/* ------------------------------------------------------------------------- */
static L3_Cursor_t *s2p_addoneHDF(char *filename,s2p_ctx_t *context)
{
  L3_Cursor_t *l3db;
  int openfile;
  s2p_ent_t *nextdbs,*prevdbs;

  l3db=NULL;
  openfile=1;
  nextdbs=context->dbs;
  if (nextdbs==NULL)
  {
    nextdbs=(s2p_ent_t*)malloc(sizeof(s2p_ent_t));
    context->dbs=nextdbs;
  }
  else
  {
    prevdbs=context->dbs;
    while (nextdbs!=NULL)
    {
      if (!strcmp(nextdbs->filename,filename))
      {
	l3db=nextdbs->l3db;
	openfile=0;
	S2P_TRACE(("### open [%s] (already opened)\n",filename));
	break;
      }
      prevdbs=nextdbs;
      nextdbs=nextdbs->next;
    }
    if (openfile)
    {
      prevdbs->next=(s2p_ent_t*)malloc(sizeof(s2p_ent_t));
      nextdbs=prevdbs->next;
    }
  }
  if (openfile)
  {
    /* L3_F_OWNDATA|L3_F_WITHCHILDREN */
    nextdbs->l3db=L3_openFile(filename,L3E_OPEN_OLD,L3F_DEFAULT);
    nextdbs->filename=(char*)malloc(sizeof(char)*strlen(filename)+1);
    strcpy(nextdbs->filename,filename);
    nextdbs->dirname=NULL;
    nextdbs->next=NULL;
    l3db=nextdbs->l3db;
    S2P_TRACE(("### open [%s]\n",filename));
  }
  return l3db;
}
/* ------------------------------------------------------------------------- */
static void s2p_closeallHDF(s2p_ctx_t *context)
{
  s2p_ent_t *nextdbs,*dbs;

  dbs=context->dbs;
  if (dbs!=NULL)
  {
    while (dbs->next!=NULL)
    {
      L3_close(dbs->l3db);
      if (dbs->filename!=NULL){ free(dbs->filename); }
      if (dbs->dirname!=NULL){ free(dbs->dirname); }
      nextdbs=dbs->next;
      free(dbs);
      dbs=nextdbs;
    }
  }
  context->dbs=NULL;
}
/* ------------------------------------------------------------------------- */
static s2p_ctx_t *s2p_filllinktable(PyObject *linktable, s2p_ctx_t *context)
{
  int linktablesize,n,sz;
  char *st;
  s2p_lnk_t *nextlink;

  if ((linktable == NULL) || (!PyList_Check(linktable))){ return NULL; }
  linktablesize=PyList_Size(linktable);
  if (!linktablesize) { return NULL; }
  nextlink=context->lnk;
  if (nextlink == NULL)
  {
    nextlink=(s2p_lnk_t*)malloc(sizeof(s2p_lnk_t));
    context->lnk=nextlink;
  }
  else
  {
    while (nextlink->next != NULL )
    {
      nextlink=nextlink->next;
    }
  }
  for (n=0;n<linktablesize;n++)
  {
    /* No check on list contents here, it's far easier at the Python level
       and it would lead to something too hairy here. */
    sz=PyString_Size(PySequence_GetItem(PyList_GetItem(linktable,n),0));
    st=PyString_AsString(PySequence_GetItem(PyList_GetItem(linktable,n),0));
    nextlink->targetfilename=(char*)malloc(sizeof(char)*sz+1);
    strcpy(nextlink->targetfilename,st);
    sz=PyString_Size(PySequence_GetItem(PyList_GetItem(linktable,n),1));
    st=PyString_AsString(PySequence_GetItem(PyList_GetItem(linktable,n),1));
    nextlink->targetnodename=(char*)malloc(sizeof(char)*sz+1);
    strcpy(nextlink->targetnodename,st);
    sz=PyString_Size(PySequence_GetItem(PyList_GetItem(linktable,n),2));
    st=PyString_AsString(PySequence_GetItem(PyList_GetItem(linktable,n),2));
    nextlink->localnodename=(char*)malloc(sizeof(char)*sz+1);
    strcpy(nextlink->localnodename,st);
    nextlink->next=NULL;
  }         
  return context;
}
/* ------------------------------------------------------------------------- */
static void s2p_freelinktable(s2p_ctx_t *context)
{
  s2p_lnk_t *nextlink,*links;

  links=context->lnk;
  if (links!=NULL)
  {
    while (links->next!=NULL)
    {
      free(links->targetfilename);
      free(links->targetnodename);
      free(links->localnodename);
      nextlink=links->next;
      free(links);
      links=nextlink;
    }
  }
  context->lnk=NULL;
}
/* ------------------------------------------------------------------------- */
static int s2p_checklinktable(s2p_ctx_t *context,char *nodename)
{
  s2p_lnk_t *links;

  links=context->lnk;
  if (links!=NULL)
  {
    while (links->next!=NULL)
    {
      if (!strcmp(links->localnodename,nodename))
      {
	return 1;
      }
      links=links->next;
    }
  }
  return 0;
}
/* ------------------------------------------------------------------------- */
static PyObject *s2p_getlinktable(s2p_ctx_t *context)
{
  PyObject *rt,*lk;
  s2p_lnk_t *links;

  rt=PyList_New(0);
  links=context->lnk;
  while (links!=NULL)
  {
    lk=Py_BuildValue("[sss]",
    		       links->targetfilename,
    		       links->targetnodename,
    		       links->localnodename);
    PyList_Append(rt,lk);
    links=links->next;
  }
  return rt;
}
/* ------------------------------------------------------------------------- */
static void s2p_linkstack(char 	     *curpath,
                          char 	     *destfile,
			  char 	     *destnode,
                          s2p_ctx_t  *context)
{
  s2p_lnk_t *nextlink,*curlink;
  int sz;

  nextlink=context->lnk;
  if (nextlink!=NULL)
  {
    while (nextlink->next != NULL )
    {
      nextlink=nextlink->next;
    }
    nextlink->next=(s2p_lnk_t*)malloc(sizeof(s2p_lnk_t));
    curlink=nextlink->next;
  }
  else
  {
    context->lnk=(s2p_lnk_t*)malloc(sizeof(s2p_lnk_t));
    curlink=context->lnk;
  }
  sz=strlen(destfile);
  curlink->targetfilename=(char*)malloc(sizeof(char)*sz+1);
  sz=strlen(destnode);
  curlink->targetnodename=(char*)malloc(sizeof(char)*sz+1);
  sz=strlen(curpath);
  curlink->localnodename=(char*)malloc(sizeof(char)*sz+1);
  curlink->next=NULL;
  strcpy(curlink->targetfilename,destfile);
  strcpy(curlink->targetnodename,destnode);
  strcpy(curlink->localnodename,curpath);
}
/* ------------------------------------------------------------------------- */
static hid_t s2p_linktrack(L3_Cursor_t *l3db,
			    char        *nodename,
			    s2p_ctx_t   *context)
{
  char curpath[MAXPATHSIZE];
  char name[L3C_MAX_NAME+1];
  char destnode[L3C_MAX_NAME+1];
  char destfile[MAXFILENAMESIZE];
  int parsepath,c;
  hid_t nid;
  char *p;
  L3_Cursor_t *lkhdfdb;

  parsepath=1;
  p=nodename;
  nid=l3db->root_id;
  curpath[0]='\0';

  while (parsepath)
  {
    while ((*p!='\0')&&(*p!='/')) { p++; }
    if (*p=='\0'){ break; }
    p++;
    c=0;
    while ((*p!='\0')&&(*p!='/')) 
    { 
      name[c]=*p; 
      p++;
      c++;
    }
    name[c]='\0';
    strcat(curpath,"/");
    strcat(curpath,name);
    nid=L3_path2Node(l3db,curpath);
    if (L3_isLinkNode(l3db,nid,destfile,destnode))
    {
      S2P_TRACE(("\n### Link Follow link: [%s][%s]\n",destfile,destnode));

      s2p_linkstack(curpath,destfile,destnode,context);
      lkhdfdb=s2p_addoneHDF(destfile,context);
      nid=s2p_linktrack(lkhdfdb,destnode,context);
    } 
  }
  return nid;
}
/* ------------------------------------------------------------------------- */
static int s2p_trustlink(char *file, char *name)
{
  return 1;
}
/* ------------------------------------------------------------------------- */
static int s2p_getData(PyObject *dobject, 
		       char **dtype, int *ddims, int *dshape, char **dvalue,
		       s2p_ctx_t  *context)
{
  int n,total;
  PyObject *ostr;

  if (   (!PyArray_ISFORTRAN(dobject))
      && (PyArray_NDIM(dobject)>1)
      && (PyArray_NDIM(dobject)<MAXDIMENSIONVALUES))
  {
    S2P_TRACE(("\n ERROR: ARRAY SHOULD BE FORTRAN\n"));
    return 0;
  }

  *dtype=DT_MT;
  ddims[0]=0;
  *dvalue=NULL;

  L3M_CLEARDIMS(dshape);

  /* --- Integer */
  if (PyArray_Check(dobject) && (PyArray_TYPE(dobject)==NPY_INT))
  {
    *dtype=DT_I4;
     ddims[0]=PyArray_NDIM(dobject);
     for (n=0; n<ddims[0]; n++)
     {
     	// code modification: check array fortran order 
     	if (S2P_HASFLAG(S2P_FREVERSEDIMS))
     	{ 
     	  dshape[ddims[0]-n-1]=(int)PyArray_DIM(dobject,n);
     	  total*=dshape[ddims[0]-n-1];
     	}
     	else
     	{
     	  dshape[n]=(int)PyArray_DIM(dobject,n);
     	  total*=dshape[n];
     	}
     } 
     *dvalue=(char*)PyArray_DATA(dobject);
    return 1;
  }
  /* --- Long */
  if (PyArray_Check(dobject) && (PyArray_TYPE(dobject)==NPY_LONG))
  {
    *dtype=DT_I8;
    ddims[0]=PyArray_NDIM(dobject);
    for (n=0; n<ddims[0]; n++)
    {
      // code modification: check array fortran order 
      if (S2P_HASFLAG(S2P_FREVERSEDIMS))
      { 
        dshape[ddims[0]-n-1]=(int)PyArray_DIM(dobject,n);
        total*=dshape[ddims[0]-n-1];
      }
      else
      {
	dshape[n]=(int)PyArray_DIM(dobject,n);
        total*=dshape[n];
      }
    } 
    *dvalue=(char*)PyArray_DATA(dobject);
    return 1;
  }
  /* --- Double */
  if ((PyArray_Check(dobject) && (PyArray_TYPE(dobject)==NPY_DOUBLE)))
  {
      *dtype=DT_R8;
      ddims[0]=PyArray_NDIM(dobject);
      total=1;
      for (n=0; n<ddims[0]; n++)
      {
	// code modification: check array fortran order 
	if (S2P_HASFLAG(S2P_FREVERSEDIMS))
        { 
          dshape[ddims[0]-n-1]=(int)PyArray_DIM(dobject,n);
          total*=dshape[ddims[0]-n-1];
        }
        else
        {
	  dshape[n]=(int)PyArray_DIM(dobject,n);
          total*=dshape[n];
        }
      }
      *dvalue=(char*)PyArray_DATA(dobject);
    return 1;
  }
  /* --- Float */
  if ((PyArray_Check(dobject) && (PyArray_TYPE(dobject)==NPY_FLOAT)))
  {
    *dtype=DT_R4;
    ddims[0]=PyArray_NDIM(dobject);
    /* index is the C order for numpy. Even if array is FORTRAN, you should
       pass an index with the C order, i.e. imax,ijmax,kmax...
       Then you have to reverse the size if you detect a fortran */
    for (n=0; n<ddims[0]; n++)
    {
      // code modification: check array fortran order
      if (S2P_HASFLAG(S2P_FREVERSEDIMS))
      { 
        dshape[ddims[0]-n-1]=(int)PyArray_DIM(dobject,n);
        total*=dshape[ddims[0]-n-1];
      }
      else
      {
        dshape[n]=(int)PyArray_DIM(dobject,n);
        total*=dshape[n];
      }
    } 
    *dvalue=(char*)PyArray_DATA(dobject);
    return 1;
  }
  /* --- String */
  if ((PyArray_Check(dobject) && (PyArray_TYPE(dobject)==NPY_STRING)))
  {
    *dtype=DT_C1;
<<<<<<< HEAD
    if (PyString_Check(dobject))
    {
      ostr=dobject;
    }
    else
    {
      ddims[0]=PyArray_NDIM(dobject);
      total=1;
      for (n=0; n<ddims[0]; n++)
      {
	// code modification: check array fortran order 
	if (S2P_HASFLAG(S2P_FREVERSEDIMS))
	{ 
	  S2P_TRACE(("\n COMMENT PIJE: apply reverse L461\n"));
        dshape[ddims[0]-n-1]=(int)PyArray_DIM(dobject,n);
        total*=dshape[ddims[0]-n-1];
      } 
        else
        {
	  S2P_TRACE(("\n COMMENT PIJE: apply NO reverse L467\n"));
          dshape[n]=(int)PyArray_DIM(dobject,n);
          total*=dshape[n];
        }
      } 
      ostr=PyArray_ToString((PyArrayObject*)dobject,NPY_ANYORDER);
    }
    ddims[0]=1;
    dshape[0]=strlen((char*)PyString_AsString(ostr));
    context->_c_char=(char*)malloc(dshape[0]*sizeof(char)+1);
    strcpy(context->_c_char,(char*)PyString_AsString(ostr));
    *dvalue=(char*)context->_c_char;
    return 1;
=======
     ddims[0]=PyArray_NDIM(dobject);
     total=1;
     for (n=0; n<ddims[0]; n++)
     {
     	// code modification: check array fortran order 
     	if (S2P_HASFLAG(S2P_FREVERSEDIMS))
     	{ 
         dshape[ddims[0]-n-1]=(int)PyArray_DIM(dobject,n);
         total*=dshape[ddims[0]-n-1];
       }
       else
       {
         dshape[n]=(int)PyArray_DIM(dobject,n);
         total*=dshape[n];
       }
     } 
     *dvalue=(char*)PyArray_DATA(dobject);
     ostr=PyArray_ToString((PyArrayObject*)dobject,NPY_ANYORDER);
     ddims[0]=1;
     dshape[0]=strlen((char*)PyString_AsString(ostr));
     context->_c_char=(char*)malloc(dshape[0]*sizeof(char)+1);
     strcpy(context->_c_char,(char*)PyString_AsString(ostr));
     *dvalue=(char*)context->_c_char;
     return 1;
>>>>>>> 042574b7
  }
  return 1;
}
/* ------------------------------------------------------------------------- */
static PyObject* s2p_parseAndReadHDF(hid_t    	  id,
                                     char      	 *name,
                                     char*     	  curpath,    
                                     char*     	  path,    
                                     s2p_ctx_t   *context,
				     L3_Cursor_t *l3db)
{
  char      destnode[L3C_MAX_NAME+1];
  char      destfile[MAXFILENAMESIZE];
  int       ndim,tsize,n,child;
  int       arraytype,toknpath;
  hid_t     actualid;
  PyObject *o_clist,*o_value,*o_child,*o_node;
  npy_intp  npy_dim_vals[MAXDIMENSIONVALUES];
  char     *nextpath;
  L3_Cursor_t *lkl3db;
  L3_Node_t *rnode,*cnode;

  context->dpt-=1;

  o_value=NULL;
  
  /* In case of path, we are in a link search or sub-tree retrieval. We
     skip the Python node creation but we keep track of links. */
  actualid=id;
  if (L3_isLinkNode(l3db,id,destfile,destnode))
  {
    if (S2P_HASFLAG(S2P_FFOLLOWLINKS) && s2p_trustlink(destfile,destnode))
    {
      S2P_TRACE(("\n### Parse Follow link: [%s][%s]\n",destfile,destnode));
      /* We recurse on destination file, S2P functions should be used and
         not HDF functions, because HDF lib would hide links to S2P.
         Then we start our parse from the root node and keep track of links,
         the actual node is finally used at the end. */
      s2p_linkstack(curpath,destfile,destnode,context);
      lkl3db=s2p_addoneHDF(destfile,context);
      actualid=s2p_linktrack(lkl3db,destnode,context);
    }
  }
  L3M_SETFLAG(l3db,L3F_WITHCHILDREN|L3F_WITHDATA);
  rnode=L3_nodeRetrieve(l3db,actualid);
  if (rnode == NULL)
  {
    S2P_TRACE(("### (%s) Retrieve returns NULL POINTER",curpath));
    return NULL;
  }
  S2P_TRACE(("### (%s) [%s]",curpath,rnode->label));
  if (rnode->dtype!=L3E_VOID)
  {
    S2P_TRACE(("[%s]",L3_typeAsStr(rnode->dtype)));
    tsize=1;
    n=0;
    ndim=0;
    npy_dim_vals[0]=0;
    while ((n<L3C_MAX_DIMS)&&(rnode->dims[n]!=-1))
    {
      tsize*=rnode->dims[n];
      ndim++;
      n++;
    }
    n=0;
    while ((n<L3C_MAX_DIMS)&&(rnode->dims[n]!=-1))
    {
      // code modification:
      if (S2P_HASFLAG(S2P_FREVERSEDIMS))
      {
	npy_dim_vals[ndim-n-1]=rnode->dims[n];
      }
      else
      {
	npy_dim_vals[n]=rnode->dims[n];
      }
      n++;
    } 
    S2P_TRACE(("{")); 
    for (n=0;n<ndim;n++)
    {
      S2P_TRACE(("%d",(int)(npy_dim_vals[n])));
      if (n<ndim-1)
      {
	S2P_TRACE(("x"));
      }
    } 
    S2P_TRACE(("}=%d",tsize));
    if ((rnode->dtype==L3E_I4) || (rnode->dtype==L3E_I4ptr))
    {
      arraytype=NPY_INT;
    }
    else if ((rnode->dtype==L3E_C1) || (rnode->dtype==L3E_C1ptr))
    {
      arraytype=NPY_CHAR;
    }
    else if ((rnode->dtype==L3E_R8) || (rnode->dtype==L3E_R8ptr))
    {
      arraytype=NPY_DOUBLE;
    }
    else if ((rnode->dtype==L3E_I8) || (rnode->dtype==L3E_I8ptr))
    {
      arraytype=NPY_LONG;
    }
    else if ((rnode->dtype==L3E_R4) || (rnode->dtype==L3E_R4ptr))
    {
      arraytype=NPY_FLOAT;
    }
    else
    {
      arraytype=-1;
    }
    if (arraytype!=-1)
    {
      o_value=(PyObject*)PyArray_New(&PyArray_Type,
				     ndim,npy_dim_vals, 
				     arraytype,(npy_intp *)NULL,
				     (void*)rnode->data,0, 
				     NPY_OWNDATA|NPY_FORTRAN,
				     (PyObject*)NULL);
    }
  }
  S2P_TRACE(("\n"));
  /* Loop on children. This is a depth first recurse. In case of a path search,
     skip until we have the right name. */
  o_clist=PyList_New(0);
  nextpath=path;
  child=0;
  if (rnode->children == NULL)
  {
    S2P_TRACE(("### No child \n"));
  }
  while ((rnode->children != NULL) && (rnode->children[child] != -1))
  {
    cnode=L3_nodeRetrieve(l3db,rnode->children[child]);
    strcat(curpath,"/");
    strcat(curpath,cnode->name);
    if ((path!=NULL) && (strlen(path)!=0))
    {
      nextpath=strchr(path,'/');
      if (nextpath)
      {
        toknpath=(int)(nextpath-path); /* should work for chars */
        S2P_TRACE(("### Path compare [%s] to [%s] up to [%d]\n",
                   path+1,cnode->name,toknpath));
        if (!strncmp(path+1,cnode->name,toknpath))
        {
          S2P_TRACE(("### Path compare OK\n"));
        } 
      }
    }
    /* HDF can parse paths, i.e. a node name can be a path and the
       resulting ID is the actual last node. However, we SHOULD not use that
       because we want to have control on link parse. */
    o_child=s2p_parseAndReadHDF(cnode->id,cnode->name,curpath,nextpath,
				context,l3db);
    curpath[strlen(curpath)-strlen(cnode->name)-1]='\0';
    PyList_Append(o_clist,o_child);
    child++;
  }
  if (o_value==NULL)
  {
    Py_INCREF(Py_None);
    o_value=Py_None;
  };
  o_node=Py_BuildValue("[sOOs]",name,o_value,o_clist,rnode->label);

  return o_node;
}
/* ------------------------------------------------------------------------- */
static int s2p_parseAndWriteHDF(hid_t     id,
                                PyObject  *tree,
                                char      *curpath,
                                char      *path,
                                s2p_ctx_t *context,
				L3_Cursor_t *l3db)
{
  char *name=NULL,*label=NULL,*tdat=NULL;
  int sz=0,n=0,ret=0,tsize=1;
  int ndat=0,ddat[NPY_MAXDIMS];
  char *vdat=NULL;
  L3_Node_t *node=NULL;

  if (    (PyList_Check(tree))
       && (PyList_Size(tree) == 4)
       && (PyString_Check(PyList_GetItem(tree,0)))
       && (PyString_Check(PyList_GetItem(tree,3))))
  {
    name=PyString_AsString(PyList_GetItem(tree,0));
    label=PyString_AsString(PyList_GetItem(tree,3));
    strcat(curpath,"/");
    strcat(curpath,name);
    S2P_TRACE(("### create [%s][%s]",curpath,label));
    if (s2p_checklinktable(context,curpath))
    {
      S2P_TRACE(("### linked to [%s][%s]\n",curpath,label));
    }
    S2P_FREECONTEXTPTR(context);
    if (s2p_getData(PyList_GetItem(tree,1),&tdat,&ndat,ddat,&vdat,context))
    {
    }
    n=0;
    tsize=1;
    S2P_TRACE(("{"));
    while ((n<L3C_MAX_DIMS)&&(ddat[n]!=-1))
    {
      tsize*=ddat[n];
      S2P_TRACE(("%d",ddat[n]));
      n++;
      if ((n<L3C_MAX_DIMS)&&(ddat[n]!=-1))
      {
	S2P_TRACE(("x"));
      }
    } 
    S2P_TRACE(("}=%d\n",tsize));
    node=L3_nodeSet(l3db,node,name,label,ddat,L3_typeAsEnum(tdat),vdat,L3F_NONE);
    L3_nodeCreate(l3db,id,node);
    if (PyList_Check(PyList_GetItem(tree,2)))
    {
      sz=PyList_Size(PyList_GetItem(tree,2));
      for (n=0;n<sz;n++)
      {
        ret=s2p_parseAndWriteHDF(node->id,
				 PyList_GetItem(PyList_GetItem(tree,2),n),
                                 curpath,path,context,l3db); 
      } 
    }
    curpath[strlen(curpath)-strlen(name)-1]='\0';
  }
  return ret;
}
/* ------------------------------------------------------------------------- */
/* Interface Functions                                                       */
/* ------------------------------------------------------------------------- */
PyObject* s2p_loadAsHDF(char *filename,
                        int   flags,
                        int   threshold,
                        int   depth,
                        char *path)
{
  char cpath[MAXPATHSIZE];
  PyObject *tree,*ret,*links;
  s2p_ctx_t *context;
  L3_Cursor_t *l3db;
  L3_Node_t   *rnode;

  context=(s2p_ctx_t*)malloc(sizeof(s2p_ctx_t));
  context->flg=flags;
  context->lnk=NULL;
  context->dbs=NULL;
  context->thh=threshold;
  context->dpt=depth;
  context->_c_float =NULL;
  context->_c_double=NULL;
  context->_c_int=NULL;
  context->_c_char=NULL;
  cpath[0]='\0';

  /* We do NOT check file name or file access, it's up to the caller to make
     such checks. Anyway, HDF will check. */
  l3db=s2p_addoneHDF(filename,context);
  rnode=L3_nodeRetrieve(l3db,l3db->root_id);
  ret=s2p_parseAndReadHDF(l3db->root_id,rnode->name,cpath,path,context,l3db);
  links=s2p_getlinktable(context);
  s2p_freelinktable(context);

  if (ret==NULL)
  {
    ret=Py_None;
    tree=Py_BuildValue("([sOOs]O)",
		       CGNSTree_n,Py_None,ret,CGNSTree_ts,links);
  }
  else
  {
    tree=Py_BuildValue("([sOOs]O)",
		       CGNSTree_n,Py_None,PyList_GetItem(ret,2),CGNSTree_ts,
		       links);
  }
  s2p_closeallHDF(context);
  Py_INCREF(Py_None);
  S2P_FREECONTEXTPTR(context);
  free(context);

  return tree;
}
/* ------------------------------------------------------------------------- */
int s2p_saveAsHDF(char      *filename,
                  PyObject  *tree,
                  PyObject  *links,
                  int        flags,
                  int        threshold,
                  int        depth,
                  char*      path)    
{
  int ret=0,sz=-1;
  char cpath[MAXPATHSIZE],*tdat=NULL;
  s2p_ctx_t *context=NULL;
  PyObject *rtree,*otree=NULL;
  int dims[L3C_MAX_DIMS];
  int ndat=0,ddat[NPY_MAXDIMS],n=0;
  char *vdat=NULL;
  L3_Cursor_t *l3db=NULL;
  L3_Node_t *node=NULL;

  context=(s2p_ctx_t*)malloc(sizeof(s2p_ctx_t));
  context->flg=flags;
  context->lnk=NULL;
  context->dbs=NULL;
  context->thh=threshold;
  context->dpt=depth;
  context->_c_float =NULL;
  context->_c_int=NULL;
  context->_c_double=NULL;
  context->_c_char=NULL;
  cpath[0]='\0';

  S2P_TRACE(("### save in file [%s]\n",filename));
  if (    (PyList_Check(tree))
       && (PyList_Size(tree) == 4)
       && (PyString_Check(PyList_GetItem(tree,0)))
       && (PyList_Check(PyList_GetItem(tree,2)))
       && (PyString_Check(PyList_GetItem(tree,3))))
  {
    s2p_filllinktable(links,context);
    l3db=L3_openFile(filename,L3E_OPEN_NEW,L3F_DEFAULT);
    if (!L3M_ECHECK(l3db))
    {
      CHL_printError(l3db);
      return -1;
    }
    rtree=PyList_GetItem(tree,2);
    if (PyList_Check(rtree))
    {
      sz=PyList_Size(rtree);
      for (n=0;n<sz;n++)
      {
	otree=PyList_GetItem(rtree,n);
	if (   PyList_Check(otree)
            && PyList_Size(otree) == 4
	    && PyString_Check(PyList_GetItem(otree,0))
	    && PyString_Check(PyList_GetItem(otree,3))
	    && !strcmp(PyString_AsString(PyList_GetItem(otree,3)),
		       CGNSLibraryVersion_ts))
	{
	  S2P_TRACE(("### create [CGNSLibraryVersion]\n"));
	  S2P_FREECONTEXTPTR(context);
	  s2p_getData(PyList_GetItem(otree,1),&tdat,&ndat,ddat,&vdat,context);
	  L3_initDims(dims,1,-1);
	  node=L3_nodeSet(l3db,node,CGNSLibraryVersion_n,CGNSLibraryVersion_ts,
			  dims,L3E_R4,vdat,L3F_NONE);
	  L3_nodeCreate(l3db,l3db->root_id,node);
	}
	else
	{
	  ret=s2p_parseAndWriteHDF(l3db->root_id,otree,
				   cpath,path,context,l3db);
	}
      } 
    }
    L3_close(l3db);
    s2p_freelinktable(context);
    S2P_FREECONTEXTPTR(context);
    free(context);
  }

  return ret;
}
/* ------------------------------------------------------------------------- */
<|MERGE_RESOLUTION|>--- conflicted
+++ resolved
@@ -416,40 +416,6 @@
   if ((PyArray_Check(dobject) && (PyArray_TYPE(dobject)==NPY_STRING)))
   {
     *dtype=DT_C1;
-<<<<<<< HEAD
-    if (PyString_Check(dobject))
-    {
-      ostr=dobject;
-    }
-    else
-    {
-      ddims[0]=PyArray_NDIM(dobject);
-      total=1;
-      for (n=0; n<ddims[0]; n++)
-      {
-	// code modification: check array fortran order 
-	if (S2P_HASFLAG(S2P_FREVERSEDIMS))
-	{ 
-	  S2P_TRACE(("\n COMMENT PIJE: apply reverse L461\n"));
-        dshape[ddims[0]-n-1]=(int)PyArray_DIM(dobject,n);
-        total*=dshape[ddims[0]-n-1];
-      } 
-        else
-        {
-	  S2P_TRACE(("\n COMMENT PIJE: apply NO reverse L467\n"));
-          dshape[n]=(int)PyArray_DIM(dobject,n);
-          total*=dshape[n];
-        }
-      } 
-      ostr=PyArray_ToString((PyArrayObject*)dobject,NPY_ANYORDER);
-    }
-    ddims[0]=1;
-    dshape[0]=strlen((char*)PyString_AsString(ostr));
-    context->_c_char=(char*)malloc(dshape[0]*sizeof(char)+1);
-    strcpy(context->_c_char,(char*)PyString_AsString(ostr));
-    *dvalue=(char*)context->_c_char;
-    return 1;
-=======
      ddims[0]=PyArray_NDIM(dobject);
      total=1;
      for (n=0; n<ddims[0]; n++)
@@ -474,7 +440,6 @@
      strcpy(context->_c_char,(char*)PyString_AsString(ostr));
      *dvalue=(char*)context->_c_char;
      return 1;
->>>>>>> 042574b7
   }
   return 1;
 }
