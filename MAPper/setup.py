# -------------------------------------------------------------------------
# pyCGNS.MAP - Python package for CFD General Notation System - MAPper
# See license.txt file in the root directory of this Python module source  
# -------------------------------------------------------------------------
<<<<<<< HEAD
# $pyCGNS$ $pyCGNS.MAP$ $Last$
=======
# $File$
# $Node$
# $Item$
>>>>>>> 2415d958
# -------------------------------------------------------------------------
import os

# --- pyCGNSconfig search 
import sys
sys.path+=['../lib']
import setuputils
(pyCGNSconfig,installprocess)=setuputils.search('MAP')
# ---

from  distutils.core import setup, Extension
from  distutils.util import get_platform
sys.prefix=sys.exec_prefix

cf_include_dirs=[]
cf_library_dirs=[]
cf_optional_libs=[]
cf_depends=['readme.txt','CGNS/MAP/SIDStoPython.c']

if (installprocess):
  try:
    if (not pyCGNSconfig.HAS_HDF5):
      print 'pyGCNS[ERROR]: MAP requires HDF5, check pyCGNSconfig.py file!'
      sys.exit(1)
    cf_include_dirs=pyCGNSconfig.INCLUDE_DIRS
    cf_library_dirs=pyCGNSconfig.LIBRARY_DIRS
    cf_optional_libs=pyCGNSconfig.OPTIONAL_LIBS
  except:
    print 'pyGCNS[ERROR]: bad pyCGNSconfig.py file for MAP!'
    sys.exit(1)

cf_optional_libs+=['CHLone']
if (not os.path.exists("build")): os.system("ln -sf ../build build")
setuputils.installConfigFiles()

setup (
name         = "CGNS.MAP",
version      = pyCGNSconfig.MAP_VERSION,
description  = "pyCGNS MAPper - SIDS/Python mapping with HDF5 load/save",
author       = "marc Poinot",
author_email = "marc.poinot@onera.fr",
license      = "LGPL 2",
packages=['CGNS.MAP'],
ext_modules  = [Extension('CGNS.MAP',
                sources = ['CGNS/MAP/MAPmodule.c'],
                include_dirs = cf_include_dirs,
                library_dirs = cf_library_dirs,
                libraries    = cf_optional_libs)],
cmdclass={'clean':setuputils.clean}
)

# --- last line<|MERGE_RESOLUTION|>--- conflicted
+++ resolved
@@ -1,14 +1,6 @@
 # -------------------------------------------------------------------------
 # pyCGNS.MAP - Python package for CFD General Notation System - MAPper
 # See license.txt file in the root directory of this Python module source  
-# -------------------------------------------------------------------------
-<<<<<<< HEAD
-# $pyCGNS$ $pyCGNS.MAP$ $Last$
-=======
-# $File$
-# $Node$
-# $Item$
->>>>>>> 2415d958
 # -------------------------------------------------------------------------
 import os
 
