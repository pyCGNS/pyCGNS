--- conflicted
+++ resolved
@@ -2,13 +2,9 @@
 # pyCGNS.MAP - Python package for CFD General Notation System - MAPper
 # See license.txt file in the root directory of this Python module source  
 # -------------------------------------------------------------------------
-<<<<<<< HEAD
-# $pyCGNS$ $pyCGNS.MAP$ $Last$
-=======
 # $File$
 # $Node$
 # $Item$
->>>>>>> 2415d958
 # -------------------------------------------------------------------------
 import os
 
