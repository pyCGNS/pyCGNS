<<<<<<< HEAD
#  -------------------------------------------------------------------------
#  pyCGNS.MAP - Python package for CFD General Notation System - MAPper
#  See license.txt file in the root directory of this Python module source  
#  -------------------------------------------------------------------------
#  $Release$
#  -------------------------------------------------------------------------
=======
# -------------------------------------------------------------------------
# pyCGNS.MAP - Python package for CFD General Notation System - MAPper
# See license.txt file in the root directory of this Python module source  
# -------------------------------------------------------------------------
>>>>>>> 042574b7
import os

# --- pyCGNSconfig search 
import sys
sys.path+=['../lib']
import setuputils
(pyCGNSconfig,installprocess)=setuputils.search('MAP')
# --- 

from  distutils.core import setup, Extension
from  distutils.util import get_platform
sys.prefix=sys.exec_prefix

cf_include_dirs=[]
cf_library_dirs=[]
cf_optional_libs=[]
cf_depends=['readme.txt','CGNS/MAP/SIDStoPython.c']

if (installprocess):
  try:
    if (not pyCGNSconfig.HAS_HDF5):
      print 'pyGCNS[ERROR]: MAP requires HDF5, check pyCGNSconfig.py file!'
      sys.exit(1)
    cf_include_dirs=pyCGNSconfig.HDF5_PATH_INCLUDES+pyCGNSconfig.INCLUDE_DIRS
    cf_library_dirs=pyCGNSconfig.HDF5_PATH_LIBRARIES+pyCGNSconfig.LIBRARY_DIRS
    cf_optional_libs=pyCGNSconfig.HDF5_LINK_LIBRARIES
  except ValueError:
    print 'pyGCNS[ERROR]: bad pyCGNSconfig.py file for MAP!'
    sys.exit(1)

cf_optional_libs+=['CHLone']
if (not os.path.exists("build")): os.system("ln -sf ../build build")
setuputils.installConfigFiles()

setup (
name         = "CGNS.MAP",
version      = pyCGNSconfig.MAP_VERSION,
description  = "pyCGNS MAPper - SIDS/Python mapping with HDF5 load/save",
author       = "marc Poinot",
author_email = "marc.poinot@onera.fr",
license      = "LGPL 2",
packages=['CGNS.MAP'],
ext_modules  = [Extension('CGNS.MAP',
                sources = ['CGNS/MAP/MAPmodule.c'],
                include_dirs = cf_include_dirs,
                library_dirs = cf_library_dirs,
                libraries    = cf_optional_libs)],
cmdclass={'clean':setuputils.clean}
)

# --- last line<|MERGE_RESOLUTION|>--- conflicted
+++ resolved
@@ -1,16 +1,7 @@
-<<<<<<< HEAD
-#  -------------------------------------------------------------------------
-#  pyCGNS.MAP - Python package for CFD General Notation System - MAPper
-#  See license.txt file in the root directory of this Python module source  
-#  -------------------------------------------------------------------------
-#  $Release$
-#  -------------------------------------------------------------------------
-=======
 # -------------------------------------------------------------------------
 # pyCGNS.MAP - Python package for CFD General Notation System - MAPper
 # See license.txt file in the root directory of this Python module source  
 # -------------------------------------------------------------------------
->>>>>>> 042574b7
 import os
 
 # --- pyCGNSconfig search 
